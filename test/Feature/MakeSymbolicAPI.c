// RUN: %clang %s -emit-llvm -g -c -o %t1.bc
// RUN: rm -rf %t.klee-out
// RUN: %klee --output-dir=%t.klee-out %t1.bc 2> %t.stderr.log
// RUN: FileCheck %s -check-prefix=CHECK-WRN --input-file=%t.klee-out/warnings.txt
// RUN: FileCheck %s -check-prefix=CHECK-ERR --input-file=%t.stderr.log

int main() {
  unsigned a, b, c;
  char *p;
  const char *invalid_pointer = (char *)0xf;

  klee_make_symbolic(&a, sizeof(a), "");
  // CHECK-WRN: KLEE: WARNING: klee_make_symbolic: renamed empty name to "unnamed"

  klee_make_symbolic(&p, sizeof(p), "p");

  if (a == 2)
    klee_make_symbolic(&c, sizeof(c), invalid_pointer);
    // CHECK-ERR-DAG: KLEE: ERROR: {{.*}} Invalid string pointer passed to one of the klee_ functions

  if (a == 3)
    klee_make_symbolic(&c, sizeof(c), p);
<<<<<<< HEAD
    //CHECK-ERR-DAG: KLEE: ERROR: {{.*}} String with symbolic offset passed to one of the klee_ functions

  klee_make_symbolic(&b, sizeof(b));
  //CHECK-ERR-DAG: KLEE: ERROR: {{.*}} Incorrect number of arguments to klee_make_symbolic(void*, size_t, char*)
=======
    // CHECK-ERR-DAG: KLEE: ERROR: {{.*}} String with symbolic offset passed to one of the klee_ functions
>>>>>>> ddfde338

  if (a == 4)
    klee_make_symbolic(&c, sizeof(c) - 1, "c");
    // CHECK-ERR-DAG: KLEE: ERROR: {{.*}} Wrong size given to klee_make_symbolic

  klee_make_symbolic(&b, sizeof(b));
  // CHECK-ERR-DAG: KLEE: ERROR: {{.*}} Incorrect number of arguments to klee_make_symbolic(void*, size_t, char*)
}<|MERGE_RESOLUTION|>--- conflicted
+++ resolved
@@ -20,14 +20,7 @@
 
   if (a == 3)
     klee_make_symbolic(&c, sizeof(c), p);
-<<<<<<< HEAD
-    //CHECK-ERR-DAG: KLEE: ERROR: {{.*}} String with symbolic offset passed to one of the klee_ functions
-
-  klee_make_symbolic(&b, sizeof(b));
-  //CHECK-ERR-DAG: KLEE: ERROR: {{.*}} Incorrect number of arguments to klee_make_symbolic(void*, size_t, char*)
-=======
     // CHECK-ERR-DAG: KLEE: ERROR: {{.*}} String with symbolic offset passed to one of the klee_ functions
->>>>>>> ddfde338
 
   if (a == 4)
     klee_make_symbolic(&c, sizeof(c) - 1, "c");

// RUN: %clang %s -emit-llvm %O0opt -c -o %t1.bc
// RUN: rm -rf %t.klee-out
// RUN: %klee --output-dir=%t.klee-out %t1.bc
// RUN: ls %t.klee-out/ | grep .err | wc -l | grep 2
// RUN: ls %t.klee-out/ | grep .ptr.err | wc -l | grep 2

#include <assert.h>
#include <stdlib.h>
#include <stdio.h>

unsigned klee_urange(unsigned start, unsigned end) {
  unsigned x;
  klee_make_symbolic(&x, sizeof x, "x");
  if (x-start>=end-start) klee_silent_exit(0);
  return x;
}

int *make_int(int i, int N) {
  int *x = malloc(sizeof(*x) * N);
  *x = i;
  return x;
}

int main() {
  int *buf[4];

  buf[0] = malloc(sizeof(int)*4);
  buf[1] = malloc(sizeof(int));
  buf[2] = 0; // gets malloc'd
  buf[3] = (int*) 0xdeadbeef; // boom

  buf[0][0] = 10;
  buf[0][1] = 42;
  buf[1][0] = 20;

  int i = klee_urange(0,4);
  int new_size = 2 * sizeof(int) * klee_urange(0,2); // 0 or 8

  // whee, party time, needs to:
  // Fork if size == 0, in which case all buffers get free'd and
  // we will crash in prints below.
  // Fork if buf[s] == 0, in which case the buffer gets malloc'd (for s==2)
  // Fork on other buffers (s in [0,1]) and do realloc
  //   for s==0 this is shrinking
  //   for s==1 this is growing
  buf[i] = realloc(buf[i], new_size);

  if (new_size == 0) {
<<<<<<< HEAD
=======
    free(buf[2]); // realloc(NULL, size) ~ malloc(size)
                  // => the returned pointer is either valid or NULL
>>>>>>> ddfde338
    if (i==0) assert(!buf[0] && buf[1]);
    if (i==1) assert(buf[0] && !buf[1]);
    assert(i != 3); // we should have crashed on free of invalid
  } else {
    assert(new_size == sizeof(int)*2);
    assert(buf[0][0] == 10);
    assert(buf[0][1] == 42); // make sure copied
    assert(buf[1][0] == 20);
    if (i==1) { int x = buf[1][1]; } // should be safe
    if (i==2) { int x = buf[2][0]; } // should be safe
    assert(i != 3); // we should have crashed on realloc of invalid
  }

  return 0;
}<|MERGE_RESOLUTION|>--- conflicted
+++ resolved
@@ -46,11 +46,8 @@
   buf[i] = realloc(buf[i], new_size);
 
   if (new_size == 0) {
-<<<<<<< HEAD
-=======
     free(buf[2]); // realloc(NULL, size) ~ malloc(size)
                   // => the returned pointer is either valid or NULL
->>>>>>> ddfde338
     if (i==0) assert(!buf[0] && buf[1]);
     if (i==1) assert(buf[0] && !buf[1]);
     assert(i != 3); // we should have crashed on free of invalid

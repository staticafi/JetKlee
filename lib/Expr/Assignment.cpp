//===-- Assignment.cpp ----------------------------------------------------===//
//
//                     The KLEE Symbolic Virtual Machine
//
// This file is distributed under the University of Illinois Open Source
// License. See LICENSE.TXT for details.
//
//===----------------------------------------------------------------------===//

#include "klee/Expr/Assignment.h"

namespace klee {

void Assignment::dump() const {
  if (bindings.size() == 0) {
    llvm::errs() << "No bindings\n";
    return;
  }
  for (bindings_ty::const_iterator i = bindings.begin(), e = bindings.end(); i != e;
       ++i) {
    llvm::errs() << (*i).first->name << "\n[";
    i->second.dump();
    llvm::errs() << "]\n";
  }
}

<<<<<<< HEAD
void Assignment::createConstraintsFromAssignment(
    std::vector<ref<Expr> > &out) const {
  assert(out.size() == 0 && "out should be empty");
  for (bindings_ty::const_iterator it = bindings.begin(), ie = bindings.end();
       it != ie; ++it) {
    const Array *array = it->first;
    const auto &values = it->second;
    for (const auto &pair : values.asMap()) {
      unsigned arrayIndex = pair.first;
      unsigned char value = pair.second;
      out.push_back(EqExpr::create(
=======
ConstraintSet Assignment::createConstraintsFromAssignment() const {
  ConstraintSet result;
  for (const auto &binding : bindings) {
    const auto &array = binding.first;
    const auto &values = binding.second;

    for (const auto &pair : values.asMap()) {
      unsigned arrayIndex = pair.first;
      unsigned char value = pair.second;
      result.push_back(EqExpr::create(
>>>>>>> ddfde338
          ReadExpr::create(UpdateList(array, 0),
                           ConstantExpr::alloc(arrayIndex, array->getDomain())),
          ConstantExpr::alloc(value, array->getRange())));
    }
  }
  return result;
}

void MapArrayModel::toCompact(CompactArrayModel& model) const {
  model.skipRanges.clear();
  model.values.clear();
  unsigned cursor = 0;
  for (const auto &item : content) {
    unsigned difference = item.first - cursor;
    if (shouldSkip(difference)) {
      model.skipRanges.push_back(std::make_pair(cursor, difference));
    } else {
      model.values.resize(model.values.size() + difference);
    }
    model.values.push_back(item.second);
    cursor = item.first + 1;
  }
}

uint8_t CompactArrayModel::get(unsigned index) const {
  unsigned skipTotal = 0;
  for (const auto &item : skipRanges) {
    unsigned skipStart = item.first;
    unsigned skipCount = item.second;
    unsigned skipEnd = skipStart + skipCount;
    if (index < skipEnd) {
      if (index >= skipStart) {
        // it's within skipped range, so it can be anything, for example 0
        return 0;
      } else {
        return values[index - skipTotal];
      }
    }
    skipTotal += skipCount;
  }
  if (index - skipTotal < values.size())
    return values[index - skipTotal];
  return 0;
}

std::map<uint32_t, uint8_t> CompactArrayModel::asMap() const {
  std::map<uint32_t, uint8_t> retMap;
  unsigned index = 0;
  unsigned cursor = 0;
  for (const auto &item : skipRanges) {
    for (; index < item.first; index++, cursor++) {
      retMap[index] = values[cursor];
    }
    index += item.second;
  }
  for (; cursor < values.size(); cursor++, index++) {
    retMap[index] = values[cursor];
  }
  return retMap;
}

<<<<<<< HEAD
void MapArrayModel::toCompact(CompactArrayModel& model) const {
  model.skipRanges.clear();
  model.values.clear();
  unsigned cursor = 0;
  for (const auto &item : content) {
    unsigned difference = item.first - cursor;
    if (shouldSkip(difference)) {
      model.skipRanges.push_back(std::make_pair(cursor, difference));
    } else {
      model.values.resize(model.values.size() + difference);
    }
    model.values.push_back(item.second);
    cursor = item.first + 1;
  }
}

uint8_t CompactArrayModel::get(unsigned index) const {
  unsigned skipTotal = 0;
  for (const auto &item : skipRanges) {
    unsigned skipStart = item.first;
    unsigned skipCount = item.second;
    unsigned skipEnd = skipStart + skipCount;
    if (index < skipEnd) {
      if (index >= skipStart) {
        // it's within skipped range, so it can be anything, for example 0
        return 0;
      } else {
        return values[index - skipTotal];
      }
    }
    skipTotal += skipCount;
  }
  if (index - skipTotal < values.size())
    return values[index - skipTotal];
  return 0;
}

std::map<uint32_t, uint8_t> CompactArrayModel::asMap() const {
  std::map<uint32_t, uint8_t> retMap;
  unsigned index = 0;
  unsigned cursor = 0;
  for (const auto &item : skipRanges) {
    for (; index < item.first; index++, cursor++) {
      retMap[index] = values[cursor];
    }
    index += item.second;
  }
  for (; cursor < values.size(); cursor++, index++) {
    retMap[index] = values[cursor];
  }
  return retMap;
}

=======
>>>>>>> ddfde338
std::vector<uint8_t> CompactArrayModel::asVector() const {
  std::vector<uint8_t> result;
  unsigned index = 0;
  unsigned cursor = 0;
  for (const auto &item : skipRanges) {
    for (; index < item.first; index++, cursor++) {
      result.push_back(values[cursor]);
    }
    index += item.second;
    result.resize(result.size() + item.second);
  }
  for (; cursor < values.size(); cursor++, index++) {
    result.push_back(values[cursor]);
  }
  return result;
}

void CompactArrayModel::dump() const {
  // TODO
}


void Assignment::addBinding(const Array*array,
                            const std::vector<unsigned char>& values) {
    assert(!hasBindings(array));

    MapArrayModel mapModel(values);
    auto &binding = bindings[array];
    mapModel.toCompact(binding);
}

}<|MERGE_RESOLUTION|>--- conflicted
+++ resolved
@@ -24,19 +24,6 @@
   }
 }
 
-<<<<<<< HEAD
-void Assignment::createConstraintsFromAssignment(
-    std::vector<ref<Expr> > &out) const {
-  assert(out.size() == 0 && "out should be empty");
-  for (bindings_ty::const_iterator it = bindings.begin(), ie = bindings.end();
-       it != ie; ++it) {
-    const Array *array = it->first;
-    const auto &values = it->second;
-    for (const auto &pair : values.asMap()) {
-      unsigned arrayIndex = pair.first;
-      unsigned char value = pair.second;
-      out.push_back(EqExpr::create(
-=======
 ConstraintSet Assignment::createConstraintsFromAssignment() const {
   ConstraintSet result;
   for (const auto &binding : bindings) {
@@ -47,7 +34,6 @@
       unsigned arrayIndex = pair.first;
       unsigned char value = pair.second;
       result.push_back(EqExpr::create(
->>>>>>> ddfde338
           ReadExpr::create(UpdateList(array, 0),
                            ConstantExpr::alloc(arrayIndex, array->getDomain())),
           ConstantExpr::alloc(value, array->getRange())));
@@ -109,62 +95,6 @@
   return retMap;
 }
 
-<<<<<<< HEAD
-void MapArrayModel::toCompact(CompactArrayModel& model) const {
-  model.skipRanges.clear();
-  model.values.clear();
-  unsigned cursor = 0;
-  for (const auto &item : content) {
-    unsigned difference = item.first - cursor;
-    if (shouldSkip(difference)) {
-      model.skipRanges.push_back(std::make_pair(cursor, difference));
-    } else {
-      model.values.resize(model.values.size() + difference);
-    }
-    model.values.push_back(item.second);
-    cursor = item.first + 1;
-  }
-}
-
-uint8_t CompactArrayModel::get(unsigned index) const {
-  unsigned skipTotal = 0;
-  for (const auto &item : skipRanges) {
-    unsigned skipStart = item.first;
-    unsigned skipCount = item.second;
-    unsigned skipEnd = skipStart + skipCount;
-    if (index < skipEnd) {
-      if (index >= skipStart) {
-        // it's within skipped range, so it can be anything, for example 0
-        return 0;
-      } else {
-        return values[index - skipTotal];
-      }
-    }
-    skipTotal += skipCount;
-  }
-  if (index - skipTotal < values.size())
-    return values[index - skipTotal];
-  return 0;
-}
-
-std::map<uint32_t, uint8_t> CompactArrayModel::asMap() const {
-  std::map<uint32_t, uint8_t> retMap;
-  unsigned index = 0;
-  unsigned cursor = 0;
-  for (const auto &item : skipRanges) {
-    for (; index < item.first; index++, cursor++) {
-      retMap[index] = values[cursor];
-    }
-    index += item.second;
-  }
-  for (; cursor < values.size(); cursor++, index++) {
-    retMap[index] = values[cursor];
-  }
-  return retMap;
-}
-
-=======
->>>>>>> ddfde338
 std::vector<uint8_t> CompactArrayModel::asVector() const {
   std::vector<uint8_t> result;
   unsigned index = 0;

//===-- IndependentSolver.cpp ---------------------------------------------===//
//
//                     The KLEE Symbolic Virtual Machine
//
// This file is distributed under the University of Illinois Open Source
// License. See LICENSE.TXT for details.
//
//===----------------------------------------------------------------------===//

#define DEBUG_TYPE "independent-solver"
#include "klee/Solver/Solver.h"

#include "klee/Expr/Assignment.h"
#include "klee/Expr/Constraints.h"
#include "klee/Expr/Expr.h"
#include "klee/Expr/ExprUtil.h"
#include "klee/Support/Debug.h"
#include "klee/Solver/SolverImpl.h"

#include "llvm/Support/raw_ostream.h"

#include <list>
#include <map>
#include <ostream>
#include <vector>

using namespace klee;
using namespace llvm;

template<class T>
class DenseSet {
  typedef std::set<T> set_ty;
  set_ty s;

public:
  DenseSet() {}

  void add(T x) {
    s.insert(x);
  }
  void add(T start, T end) {
    for (; start<end; start++)
      s.insert(start);
  }

  // returns true iff set is changed by addition
  bool add(const DenseSet &b) {
    bool modified = false;
    for (typename set_ty::const_iterator it = b.s.begin(), ie = b.s.end(); 
         it != ie; ++it) {
      if (modified || !s.count(*it)) {
        modified = true;
        s.insert(*it);
      }
    }
    return modified;
  }

  bool intersects(const DenseSet &b) {
    for (typename set_ty::iterator it = s.begin(), ie = s.end(); 
         it != ie; ++it)
      if (b.s.count(*it))
        return true;
    return false;
  }

  std::set<unsigned>::iterator begin(){
    return s.begin();
  }

  std::set<unsigned>::iterator end(){
    return s.end();
  }

  void print(llvm::raw_ostream &os) const {
    bool first = true;
    os << "{";
    for (typename set_ty::iterator it = s.begin(), ie = s.end(); 
         it != ie; ++it) {
      if (first) {
        first = false;
      } else {
        os << ",";
      }
      os << *it;
    }
    os << "}";
  }
};

template <class T>
inline llvm::raw_ostream &operator<<(llvm::raw_ostream &os,
                                     const ::DenseSet<T> &dis) {
  dis.print(os);
  return os;
}

class IndependentElementSet {
public:
  typedef std::map<const Array*, ::DenseSet<unsigned> > elements_ty;
  elements_ty elements;                 // Represents individual elements of array accesses (arr[1])
  std::set<const Array*> wholeObjects;  // Represents symbolically accessed arrays (arr[x])
  std::vector<ref<Expr> > exprs;        // All expressions that are associated with this factor
                                        // Although order doesn't matter, we use a vector to match
                                        // the ConstraintManager constructor that will eventually
                                        // be invoked.

  IndependentElementSet() {}
  IndependentElementSet(ref<Expr> e) {
    exprs.push_back(e);
    // Track all reads in the program.  Determines whether reads are
    // concrete or symbolic.  If they are symbolic, "collapses" array
    // by adding it to wholeObjects.  Otherwise, creates a mapping of
    // the form Map<array, set<index>> which tracks which parts of the
    // array are being accessed.
    std::vector< ref<ReadExpr> > reads;
    findReads(e, /* visitUpdates= */ true, reads);
    for (unsigned i = 0; i != reads.size(); ++i) {
      ReadExpr *re = reads[i].get();
      const Array *array = re->updates.root;
      
      // Reads of a constant array don't alias.
      if (re->updates.root->isConstantArray() && !re->updates.head)
        continue;

      if (!wholeObjects.count(array)) {
        if (ConstantExpr *CE = dyn_cast<ConstantExpr>(re->index)) {
          // if index constant, then add to set of constraints operating
          // on that array (actually, don't add constraint, just set index)
          ::DenseSet<unsigned> &dis = elements[array];
          dis.add((unsigned) CE->getZExtValue(32));
        } else {
          elements_ty::iterator it2 = elements.find(array);
          if (it2!=elements.end())
            elements.erase(it2);
          wholeObjects.insert(array);
        }
      }
    }
  }
  IndependentElementSet(const IndependentElementSet &ies) : 
    elements(ies.elements),
    wholeObjects(ies.wholeObjects),
    exprs(ies.exprs) {}

  IndependentElementSet &operator=(const IndependentElementSet &ies) {
    elements = ies.elements;
    wholeObjects = ies.wholeObjects;
    exprs = ies.exprs;
    return *this;
  }

  void print(llvm::raw_ostream &os) const {
    os << "{";
    bool first = true;
    for (std::set<const Array*>::iterator it = wholeObjects.begin(), 
           ie = wholeObjects.end(); it != ie; ++it) {
      const Array *array = *it;

      if (first) {
        first = false;
      } else {
        os << ", ";
      }

      os << "MO" << array->name;
    }
    for (elements_ty::const_iterator it = elements.begin(), ie = elements.end();
         it != ie; ++it) {
      const Array *array = it->first;
      const ::DenseSet<unsigned> &dis = it->second;

      if (first) {
        first = false;
      } else {
        os << ", ";
      }

      os << "MO" << array->name << " : " << dis;
    }
    os << "}";
  }

  // more efficient when this is the smaller set
  bool intersects(const IndependentElementSet &b) {
    // If there are any symbolic arrays in our query that b accesses
    for (std::set<const Array*>::iterator it = wholeObjects.begin(), 
           ie = wholeObjects.end(); it != ie; ++it) {
      const Array *array = *it;
      if (b.wholeObjects.count(array) || 
          b.elements.find(array) != b.elements.end())
        return true;
    }
    for (elements_ty::iterator it = elements.begin(), ie = elements.end();
         it != ie; ++it) {
      const Array *array = it->first;
      // if the array we access is symbolic in b
      if (b.wholeObjects.count(array))
        return true;
      elements_ty::const_iterator it2 = b.elements.find(array);
      // if any of the elements we access are also accessed by b
      if (it2 != b.elements.end()) {
        if (it->second.intersects(it2->second))
          return true;
      }
    }
    return false;
  }

  // returns true iff set is changed by addition
  bool add(const IndependentElementSet &b) {
    for(unsigned i = 0; i < b.exprs.size(); i ++){
      ref<Expr> expr = b.exprs[i];
      exprs.push_back(expr);
    }

    bool modified = false;
    for (std::set<const Array*>::const_iterator it = b.wholeObjects.begin(), 
           ie = b.wholeObjects.end(); it != ie; ++it) {
      const Array *array = *it;
      elements_ty::iterator it2 = elements.find(array);
      if (it2!=elements.end()) {
        modified = true;
        elements.erase(it2);
        wholeObjects.insert(array);
      } else {
        if (!wholeObjects.count(array)) {
          modified = true;
          wholeObjects.insert(array);
        }
      }
    }
    for (elements_ty::const_iterator it = b.elements.begin(), 
           ie = b.elements.end(); it != ie; ++it) {
      const Array *array = it->first;
      if (!wholeObjects.count(array)) {
        elements_ty::iterator it2 = elements.find(array);
        if (it2==elements.end()) {
          modified = true;
          elements.insert(*it);
        } else {
          // Now need to see if there are any (z=?)'s
          if (it2->second.add(it->second))
            modified = true;
        }
      }
    }
    return modified;
  }
};

inline llvm::raw_ostream &operator<<(llvm::raw_ostream &os,
                                     const IndependentElementSet &ies) {
  ies.print(os);
  return os;
}

// Breaks down a constraint into all of it's individual pieces, returning a
// list of IndependentElementSets or the independent factors.
//
// Caller takes ownership of returned std::list.
static std::list<IndependentElementSet>*
getAllIndependentConstraintsSets(const Query &query) {
  std::list<IndependentElementSet> *factors = new std::list<IndependentElementSet>();
  ConstantExpr *CE = dyn_cast<ConstantExpr>(query.expr);
  if (CE) {
    assert(CE && CE->isFalse() && "the expr should always be false and "
                                  "therefore not included in factors");
  } else {
    ref<Expr> neg = Expr::createIsZero(query.expr);
    factors->push_back(IndependentElementSet(neg));
  }

  for (const auto &constraint : query.constraints) {
    // iterate through all the previously separated constraints.  Until we
    // actually return, factors is treated as a queue of expressions to be
    // evaluated.  If the queue property isn't maintained, then the exprs
    // could be returned in an order different from how they came it, negatively
    // affecting later stages.
    factors->push_back(IndependentElementSet(constraint));
  }

  bool doneLoop = false;
  do {
    doneLoop = true;
    std::list<IndependentElementSet> *done =
        new std::list<IndependentElementSet>;
    while (factors->size() > 0) {
      IndependentElementSet current = factors->front();
      factors->pop_front();
      // This list represents the set of factors that are separate from current.
      // Those that are not inserted into this list (queue) intersect with
      // current.
      std::list<IndependentElementSet> *keep =
          new std::list<IndependentElementSet>;
      while (factors->size() > 0) {
        IndependentElementSet compare = factors->front();
        factors->pop_front();
        if (current.intersects(compare)) {
          if (current.add(compare)) {
            // Means that we have added (z=y)added to (x=y)
            // Now need to see if there are any (z=?)'s
            doneLoop = false;
          }
        } else {
          keep->push_back(compare);
        }
      }
      done->push_back(current);
      delete factors;
      factors = keep;
    }
    delete factors;
    factors = done;
  } while (!doneLoop);

  return factors;
}

static 
IndependentElementSet getIndependentConstraints(const Query& query,
                                                std::vector< ref<Expr> > &result) {
  IndependentElementSet eltsClosure(query.expr);
  std::vector< std::pair<ref<Expr>, IndependentElementSet> > worklist;

  for (const auto &constraint : query.constraints)
    worklist.push_back(
        std::make_pair(constraint, IndependentElementSet(constraint)));

  // XXX This should be more efficient (in terms of low level copy stuff).
  bool done = false;
  do {
    done = true;
    std::vector< std::pair<ref<Expr>, IndependentElementSet> > newWorklist;
    for (std::vector< std::pair<ref<Expr>, IndependentElementSet> >::iterator
           it = worklist.begin(), ie = worklist.end(); it != ie; ++it) {
      if (it->second.intersects(eltsClosure)) {
        if (eltsClosure.add(it->second))
          done = false;
        result.push_back(it->first);
        // Means that we have added (z=y)added to (x=y)
        // Now need to see if there are any (z=?)'s
      } else {
        newWorklist.push_back(*it);
      }
    }
    worklist.swap(newWorklist);
  } while (!done);

  KLEE_DEBUG(
    std::set< ref<Expr> > reqset(result.begin(), result.end());
    errs() << "--\n";
    errs() << "Q: " << query.expr << "\n";
    errs() << "\telts: " << IndependentElementSet(query.expr) << "\n";
    int i = 0;
    for (const auto &constraint: query.constraints) {
      errs() << "C" << i++ << ": " << constraint;
      errs() << " " << (reqset.count(constraint) ? "(required)" : "(independent)") << "\n";
      errs() << "\telts: " << IndependentElementSet(constraint) << "\n";
    }
    errs() << "elts closure: " << eltsClosure << "\n";
 );


  return eltsClosure;
}


// Extracts which arrays are referenced from a particular independent set.  Examines both
// the actual known array accesses arr[1] plus the undetermined accesses arr[x].
static
void calculateArrayReferences(const IndependentElementSet & ie,
                              std::vector<const Array *> &returnVector){
  std::set<const Array*> thisSeen;
  for(std::map<const Array*, ::DenseSet<unsigned> >::const_iterator it = ie.elements.begin();
      it != ie.elements.end(); it ++){
    thisSeen.insert(it->first);
  }
  for(std::set<const Array *>::iterator it = ie.wholeObjects.begin();
      it != ie.wholeObjects.end(); it ++){
    thisSeen.insert(*it);
  }
  for(std::set<const Array *>::iterator it = thisSeen.begin(); it != thisSeen.end();
      it ++){
    returnVector.push_back(*it);
  }
}

class IndependentSolver : public SolverImpl {
private:
  Solver *solver;

public:
  IndependentSolver(Solver *_solver) 
    : solver(_solver) {}
  ~IndependentSolver() { delete solver; }

  bool computeTruth(const Query&, bool &isValid);
  bool computeValidity(const Query&, Solver::Validity &result);
  bool computeValue(const Query&, ref<Expr> &result);
  bool computeInitialValues(const Query& query,
                            std::shared_ptr<const Assignment> &result,
                            bool &hasSolution);
  SolverRunStatus getOperationStatusCode();
  char *getConstraintLog(const Query&);
  void setCoreSolverTimeout(time::Span timeout);
};
  
bool IndependentSolver::computeValidity(const Query& query,
                                        Solver::Validity &result) {
  std::vector< ref<Expr> > required;
  IndependentElementSet eltsClosure =
    getIndependentConstraints(query, required);
  ConstraintSet tmp(required);
  return solver->impl->computeValidity(Query(tmp, query.expr), 
                                       result);
}

bool IndependentSolver::computeTruth(const Query& query, bool &isValid) {
  std::vector< ref<Expr> > required;
  IndependentElementSet eltsClosure = 
    getIndependentConstraints(query, required);
  ConstraintSet tmp(required);
  return solver->impl->computeTruth(Query(tmp, query.expr), 
                                    isValid);
}

bool IndependentSolver::computeValue(const Query& query, ref<Expr> &result) {
  std::vector< ref<Expr> > required;
  IndependentElementSet eltsClosure = 
    getIndependentConstraints(query, required);
  ConstraintSet tmp(required);
  return solver->impl->computeValue(Query(tmp, query.expr), result);
}

// Helper function used only for assertions to make sure point created
// during computeInitialValues is in fact correct. The ``retMap`` is used
// in the case ``objects`` doesn't contain all the assignments needed.
bool assertCreatedPointEvaluatesToTrue(const Query &query,
                                       std::shared_ptr<const Assignment> assign) {
  for (auto const &constraint : query.constraints) {
    ref<Expr> ret = assign->evaluate(constraint);
    assert(isa<ConstantExpr>(ret) &&
           "assignment evaluation did not result in constant");
    ref<ConstantExpr> evaluatedConstraint = dyn_cast<ConstantExpr>(ret);
    if (evaluatedConstraint->isFalse()) {
      return false;
    }
  }
  ref<Expr> neg = Expr::createIsZero(query.expr);
  ref<Expr> q = assign->evaluate(neg);
  assert(isa<ConstantExpr>(q) &&
         "assignment evaluation did not result in constant");
  return cast<ConstantExpr>(q)->isTrue();
}

bool IndependentSolver::computeInitialValues(const Query& query,
                                             std::shared_ptr<const Assignment> &result,
                                             bool &hasSolution){
  // We assume the query has a solution except proven differently
  // This is important in case we don't have any constraints but
  // we need initial values for requested array objects.
  hasSolution = true;
  // FIXME: When we switch to C++11 this should be a std::unique_ptr so we don't need
  // to remember to manually call delete
  std::list<IndependentElementSet> *factors = getAllIndependentConstraintsSets(query);

  // Used to build the result
  Assignment::map_bindings_ty retMap;
  for (std::list<IndependentElementSet>::iterator it = factors->begin();
       it != factors->end(); ++it) {
    std::vector<const Array*> arraysInFactor;
    calculateArrayReferences(*it, arraysInFactor);
    // Going to use this as the "fresh" expression for the Query() invocation below
    assert(it->exprs.size() >= 1 && "No null/empty factors");
    if (arraysInFactor.size() == 0){
      continue;
    }
<<<<<<< HEAD
    ConstraintManager tmp(it->exprs);
=======
    ConstraintSet tmp(it->exprs);
>>>>>>> ddfde338
    std::shared_ptr<const Assignment> tempAssignment;
    if (!solver->impl->computeInitialValues(Query(tmp, ConstantExpr::alloc(0, Expr::Bool)),
                                            tempAssignment, hasSolution)){
      delete factors;
      return false;
    } else if (!hasSolution){
      delete factors;
      return true;
    } else {
      for (const Array *array : arraysInFactor){
        if (retMap.count(array)){
          // We already have an array with some partially correct answers,
          // so we need to place the answers to the new query into the right
          // spot while avoiding the undetermined values also in the array
          for (unsigned index : it->elements[array]){
            unsigned char value = tempAssignment->getValue(array, index);
            retMap[array].add(index, value);
          }
        } else {
          auto &tempPtr = retMap[array];
          // Dump all the new values into the array
          if (auto val = tempAssignment->getBindingsOrNull(array))
            tempPtr = MapArrayModel(*val);
        }
      }
    }
  }
  result = std::make_shared<Assignment>(retMap);
  assert(assertCreatedPointEvaluatesToTrue(query, result) && "should satisfy the equation");
  delete factors;

  return true;
}

SolverImpl::SolverRunStatus IndependentSolver::getOperationStatusCode() {
  return solver->impl->getOperationStatusCode();      
}

char *IndependentSolver::getConstraintLog(const Query& query) {
  return solver->impl->getConstraintLog(query);
}

void IndependentSolver::setCoreSolverTimeout(time::Span timeout) {
  solver->impl->setCoreSolverTimeout(timeout);
}

Solver *klee::createIndependentSolver(Solver *s) {
  return new Solver(new IndependentSolver(s));
}<|MERGE_RESOLUTION|>--- conflicted
+++ resolved
@@ -476,11 +476,7 @@
     if (arraysInFactor.size() == 0){
       continue;
     }
-<<<<<<< HEAD
-    ConstraintManager tmp(it->exprs);
-=======
     ConstraintSet tmp(it->exprs);
->>>>>>> ddfde338
     std::shared_ptr<const Assignment> tempAssignment;
     if (!solver->impl->computeInitialValues(Query(tmp, ConstantExpr::alloc(0, Expr::Bool)),
                                             tempAssignment, hasSolution)){

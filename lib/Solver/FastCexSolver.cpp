//===-- FastCexSolver.cpp -------------------------------------------------===//
//
//                     The KLEE Symbolic Virtual Machine
//
// This file is distributed under the University of Illinois Open Source
// License. See LICENSE.TXT for details.
//
//===----------------------------------------------------------------------===//

#define DEBUG_TYPE "cex-solver"
#include "klee/Solver/Solver.h"

#include "klee/Expr/Constraints.h"
#include "klee/Expr/Expr.h"
#include "klee/Expr/ExprEvaluator.h"
#include "klee/Expr/ExprRangeEvaluator.h"
#include "klee/Expr/ExprUtil.h"
#include "klee/Expr/ExprVisitor.h"
#include "klee/Expr/ExprUtil.h"
#include "klee/Solver/IncompleteSolver.h"
<<<<<<< HEAD

// FIXME: Use APInt.
#include "klee/Internal/Support/Debug.h"
#include "klee/Internal/Support/IntEvaluation.h" // FIXME: Use APInt
=======
#include "klee/Support/Debug.h"
#include "klee/Support/IntEvaluation.h" // FIXME: Use APInt
>>>>>>> ddfde338

#include "llvm/Support/raw_ostream.h"

#include <cassert>
#include <map>
#include <sstream>
#include <vector>

using namespace klee;

// Hacker's Delight, pgs 58-63
static uint64_t minOR(uint64_t a, uint64_t b,
                      uint64_t c, uint64_t d) {
  uint64_t temp, m = ((uint64_t) 1)<<63;
  while (m) {
    if (~a & c & m) {
      temp = (a | m) & -m;
      if (temp <= b) { a = temp; break; }
    } else if (a & ~c & m) {
      temp = (c | m) & -m;
      if (temp <= d) { c = temp; break; }
    }
    m >>= 1;
  }
  
  return a | c;
}
static uint64_t maxOR(uint64_t a, uint64_t b,
                      uint64_t c, uint64_t d) {
  uint64_t temp, m = ((uint64_t) 1)<<63;

  while (m) {
    if (b & d & m) {
      temp = (b - m) | (m - 1);
      if (temp >= a) { b = temp; break; }
      temp = (d - m) | (m -1);
      if (temp >= c) { d = temp; break; }
    }
    m >>= 1;
  }

  return b | d;
}
static uint64_t minAND(uint64_t a, uint64_t b,
                       uint64_t c, uint64_t d) {
  uint64_t temp, m = ((uint64_t) 1)<<63;
  while (m) {
    if (~a & ~c & m) {
      temp = (a | m) & -m;
      if (temp <= b) { a = temp; break; }
      temp = (c | m) & -m;
      if (temp <= d) { c = temp; break; }
    }
    m >>= 1;
  }
  
  return a & c;
}
static uint64_t maxAND(uint64_t a, uint64_t b,
                       uint64_t c, uint64_t d) {
  uint64_t temp, m = ((uint64_t) 1)<<63;
  while (m) {
    if (b & ~d & m) {
      temp = (b & ~m) | (m - 1);
      if (temp >= a) { b = temp; break; }
    } else if (~b & d & m) {
      temp = (d & ~m) | (m - 1);
      if (temp >= c) { d = temp; break; }
    }
    m >>= 1;
  }
  
  return b & d;
}

///

class ValueRange {
private:
  std::uint64_t m_min = 1, m_max = 0;

public:
  ValueRange() noexcept = default;
  ValueRange(const ref<ConstantExpr> &ce) {
    // FIXME: Support large widths.
    m_min = m_max = ce->getLimitedValue();
  }
  explicit ValueRange(std::uint64_t value) noexcept
      : m_min(value), m_max(value) {}
  ValueRange(std::uint64_t _min, std::uint64_t _max) noexcept
      : m_min(_min), m_max(_max) {}
  ValueRange(const ValueRange &other) noexcept = default;
  ValueRange &operator=(const ValueRange &other) noexcept = default;
  ValueRange(ValueRange &&other) noexcept = default;
  ValueRange &operator=(ValueRange &&other) noexcept = default;

  void print(llvm::raw_ostream &os) const {
    if (isFixed()) {
      os << m_min;
    } else {
      os << "[" << m_min << "," << m_max << "]";
    }
  }

  bool isEmpty() const noexcept { return m_min > m_max; }
  bool contains(std::uint64_t value) const {
    return this->intersects(ValueRange(value)); 
  }
  bool intersects(const ValueRange &b) const { 
    return !this->set_intersection(b).isEmpty(); 
  }

  bool isFullRange(unsigned bits) const noexcept {
    return m_min == 0 && m_max == bits64::maxValueOfNBits(bits);
  }

  ValueRange set_intersection(const ValueRange &b) const {
    return ValueRange(std::max(m_min, b.m_min), std::min(m_max, b.m_max));
  }
  ValueRange set_union(const ValueRange &b) const {
    return ValueRange(std::min(m_min, b.m_min), std::max(m_max, b.m_max));
  }
  ValueRange set_difference(const ValueRange &b) const {
    if (b.isEmpty() || b.m_min > m_max || b.m_max < m_min) { // no intersection
      return *this;
    } else if (b.m_min <= m_min && b.m_max >= m_max) { // empty
      return ValueRange(1, 0);
    } else if (b.m_min <= m_min) { // one range out
      // cannot overflow because b.m_max < m_max
      return ValueRange(b.m_max + 1, m_max);
    } else if (b.m_max >= m_max) {
      // cannot overflow because b.min > m_min
      return ValueRange(m_min, b.m_min - 1);
    } else {
      // two ranges, take bottom
      return ValueRange(m_min, b.m_min - 1);
    }
  }
  ValueRange binaryAnd(const ValueRange &b) const {
    // XXX
    assert(!isEmpty() && !b.isEmpty() && "XXX");
    if (isFixed() && b.isFixed()) {
      return ValueRange(m_min & b.m_min);
    } else {
      return ValueRange(minAND(m_min, m_max, b.m_min, b.m_max),
                        maxAND(m_min, m_max, b.m_min, b.m_max));
    }
  }
  ValueRange binaryAnd(std::uint64_t b) const {
    return binaryAnd(ValueRange(b));
  }
  ValueRange binaryOr(ValueRange b) const {
    // XXX
    assert(!isEmpty() && !b.isEmpty() && "XXX");
    if (isFixed() && b.isFixed()) {
      return ValueRange(m_min | b.m_min);
    } else {
      return ValueRange(minOR(m_min, m_max, b.m_min, b.m_max),
                        maxOR(m_min, m_max, b.m_min, b.m_max));
    }
  }
  ValueRange binaryOr(std::uint64_t b) const { return binaryOr(ValueRange(b)); }
  ValueRange binaryXor(ValueRange b) const {
    if (isFixed() && b.isFixed()) {
      return ValueRange(m_min ^ b.m_min);
    } else {
      std::uint64_t t = m_max | b.m_max;
      while (!bits64::isPowerOfTwo(t))
        t = bits64::withoutRightmostBit(t);
      return ValueRange(0, (t << 1) - 1);
    }
  }

  ValueRange binaryShiftLeft(unsigned bits) const {
    return ValueRange(m_min << bits, m_max << bits);
  }
  ValueRange binaryShiftRight(unsigned bits) const {
    return ValueRange(m_min >> bits, m_max >> bits);
  }

  ValueRange concat(const ValueRange &b, unsigned bits) const {
    return binaryShiftLeft(bits).binaryOr(b);
  }
  ValueRange extract(std::uint64_t lowBit, std::uint64_t maxBit) const {
    return binaryShiftRight(lowBit).binaryAnd(
        bits64::maxValueOfNBits(maxBit - lowBit));
  }

  ValueRange add(const ValueRange &b, unsigned width) const {
    return ValueRange(0, bits64::maxValueOfNBits(width));
  }
  ValueRange sub(const ValueRange &b, unsigned width) const {
    return ValueRange(0, bits64::maxValueOfNBits(width));
  }
  ValueRange mul(const ValueRange &b, unsigned width) const {
    return ValueRange(0, bits64::maxValueOfNBits(width));
  }
  ValueRange udiv(const ValueRange &b, unsigned width) const {
    return ValueRange(0, bits64::maxValueOfNBits(width));
  }
  ValueRange sdiv(const ValueRange &b, unsigned width) const {
    return ValueRange(0, bits64::maxValueOfNBits(width));
  }
  ValueRange urem(const ValueRange &b, unsigned width) const {
    return ValueRange(0, bits64::maxValueOfNBits(width));
  }
  ValueRange srem(const ValueRange &b, unsigned width) const {
    return ValueRange(0, bits64::maxValueOfNBits(width));
  }

  // use min() to get value if true (XXX should we add a method to
  // make code clearer?)
  bool isFixed() const noexcept { return m_min == m_max; }

  bool operator==(const ValueRange &b) const noexcept {
    return m_min == b.m_min && m_max == b.m_max;
  }
  bool operator!=(const ValueRange &b) const noexcept { return !(*this == b); }

  bool mustEqual(const std::uint64_t b) const noexcept {
    return m_min == m_max && m_min == b;
  }
  bool mayEqual(const std::uint64_t b) const noexcept {
    return m_min <= b && m_max >= b;
  }
  
  bool mustEqual(const ValueRange &b) const noexcept {
    return isFixed() && b.isFixed() && m_min == b.m_min;
  }
  bool mayEqual(const ValueRange &b) const { return this->intersects(b); }

  std::uint64_t min() const noexcept {
    assert(!isEmpty() && "cannot get minimum of empty range");
    return m_min; 
  }

  std::uint64_t max() const noexcept {
    assert(!isEmpty() && "cannot get maximum of empty range");
    return m_max; 
  }
  
  std::int64_t minSigned(unsigned bits) const {
    assert((m_min >> bits) == 0 && (m_max >> bits) == 0 &&
           "range is outside given number of bits");

    // if max allows sign bit to be set then it can be smallest value,
    // otherwise since the range is not empty, min cannot have a sign
    // bit

    std::uint64_t smallest = (static_cast<std::uint64_t>(1) << (bits - 1));
    if (m_max >= smallest) {
      return ints::sext(smallest, 64, bits);
    } else {
      return m_min;
    }
  }

  std::int64_t maxSigned(unsigned bits) const {
    assert((m_min >> bits) == 0 && (m_max >> bits) == 0 &&
           "range is outside given number of bits");

    std::uint64_t smallest = (static_cast<std::uint64_t>(1) << (bits - 1));

    // if max and min have sign bit then max is max, otherwise if only
    // max has sign bit then max is largest signed integer, otherwise
    // max is max

    if (m_min < smallest && m_max >= smallest) {
      return smallest - 1;
    } else {
      return ints::sext(m_max, 64, bits);
    }
  }
};

inline llvm::raw_ostream &operator<<(llvm::raw_ostream &os,
                                     const ValueRange &vr) {
  vr.print(os);
  return os;
}

// XXX waste of space, rather have ByteValueRange
typedef ValueRange CexValueData;

class CexObjectData {
  /// possibleContents - An array of "possible" values for the object.
  ///
  /// The possible values is an inexact approximation for the set of values for
  /// each array location.
  std::vector<CexValueData> possibleContents;

  /// exactContents - An array of exact values for the object.
  ///
  /// The exact values are a conservative approximation for the set of values
  /// for each array location.
  std::vector<CexValueData> exactContents;

  CexObjectData(const CexObjectData&); // DO NOT IMPLEMENT
  void operator=(const CexObjectData&); // DO NOT IMPLEMENT

public:
  CexObjectData() {}

  const CexValueData getPossibleValues(size_t index) const { 
    if (index >= possibleContents.size())
      return ValueRange(0, 255);
    return possibleContents[index];
  }
  void setPossibleValues(size_t index, CexValueData values) {
    if (index >= possibleContents.size())
      resize(index + 1);
    possibleContents[index] = values;
  }
  void setPossibleValue(size_t index, unsigned char value) {
    if (index >= possibleContents.size())
      resize(index + 1);
    possibleContents[index] = CexValueData(value);
  }

  const CexValueData getExactValues(size_t index) const { 
    if (index >= exactContents.size())
      return ValueRange(0, 255);
    return exactContents[index];
  }
  void setExactValues(size_t index, CexValueData values) {
    if (index >= exactContents.size())
      resize(index + 1);
    exactContents[index] = values;
  }

  /// getPossibleValue - Return some possible value.
  unsigned char getPossibleValue(size_t index) const {
    const CexValueData &cvd = getPossibleValues(index);
    return cvd.min() + (cvd.max() - cvd.min()) / 2;
  }

  size_t size() const {
    return possibleContents.size();
  }

private:
  void resize(size_t size) {
    possibleContents.resize(size, ValueRange(0, 255));
    exactContents.resize(size, ValueRange(0, 255));
  }
};

class CexRangeEvaluator : public ExprRangeEvaluator<ValueRange> {
public:
  std::map<const Array*, CexObjectData*> &objects;
  CexRangeEvaluator(std::map<const Array*, CexObjectData*> &_objects) 
    : objects(_objects) {}

  ValueRange getInitialReadRange(const Array &array, ValueRange index) {
    // Check for a concrete read of a constant array.
    if (array.isConstantArray() && 
        index.isFixed() && 
        index.min() < array.constantValues.size())
      return ValueRange(array.constantValues[index.min()]->getZExtValue(8));

    return ValueRange(0, 255);
  }
};

class CexPossibleEvaluator : public ExprEvaluator {
protected:
  ref<Expr> getInitialValue(const Array& array, unsigned index) {
    std::map<const Array*, CexObjectData*>::iterator it = objects.find(&array);
    return ConstantExpr::alloc((it == objects.end() ? 127 : 
                                it->second->getPossibleValue(index)),
                               array.getRange());
  }

public:
  std::map<const Array*, CexObjectData*> &objects;
  CexPossibleEvaluator(std::map<const Array*, CexObjectData*> &_objects) 
    : objects(_objects) {}
};

class CexExactEvaluator : public ExprEvaluator {
protected:
  ref<Expr> getInitialValue(const Array& array, unsigned index) {
    std::map<const Array*, CexObjectData*>::iterator it = objects.find(&array);
    if (it == objects.end())
      return ReadExpr::create(UpdateList(&array, 0), 
                              ConstantExpr::alloc(index, array.getDomain()));

    CexValueData cvd = it->second->getExactValues(index);
    if (!cvd.isFixed())
      return ReadExpr::create(UpdateList(&array, 0), 
                              ConstantExpr::alloc(index, array.getDomain()));

    return ConstantExpr::alloc(cvd.min(), array.getRange());
  }

public:
  std::map<const Array*, CexObjectData*> &objects;
  CexExactEvaluator(std::map<const Array*, CexObjectData*> &_objects) 
    : objects(_objects) {}
};

class CexData {
public:
  std::map<const Array*, CexObjectData*> objects;

  CexData(const CexData&); // DO NOT IMPLEMENT
  void operator=(const CexData&); // DO NOT IMPLEMENT

public:
  CexData() {}
  ~CexData() {
    for (std::map<const Array*, CexObjectData*>::iterator it = objects.begin(),
           ie = objects.end(); it != ie; ++it)
      delete it->second;
  }

  CexObjectData &getObjectData(const Array *A) {
    CexObjectData *&Entry = objects[A];

    if (!Entry)
      Entry = new CexObjectData();

    return *Entry;
  }

  void propogatePossibleValue(ref<Expr> e, uint64_t value) {
    propogatePossibleValues(e, CexValueData(value,value));
  }

  void propogateExactValue(ref<Expr> e, uint64_t value) {
    propogateExactValues(e, CexValueData(value,value));
  }

  void propogatePossibleValues(ref<Expr> e, CexValueData range) {
    KLEE_DEBUG(llvm::errs() << "propogate: " << range << " for\n"
               << e << "\n");

    switch (e->getKind()) {
    case Expr::Constant:
      // rather a pity if the constant isn't in the range, but how can
      // we use this?
      break;

      // Special

    case Expr::NotOptimized: break;

    case Expr::Read: {
      ReadExpr *re = cast<ReadExpr>(e);
      const Array *array = re->updates.root;
      CexObjectData &cod = getObjectData(array);

      // FIXME: This is imprecise, we need to look through the existing writes
      // to see if this is an initial read or not.
      if (ConstantExpr *CE = dyn_cast<ConstantExpr>(re->index)) {
        uint64_t index = CE->getZExtValue();

        // If the range is fixed, just set that; even if it conflicts with the
        // previous range it should be a better guess.
        if (range.isFixed()) {
          cod.setPossibleValue(index, range.min());
        } else {
          CexValueData cvd = cod.getPossibleValues(index);
          CexValueData tmp = cvd.set_intersection(range);

          if (!tmp.isEmpty())
            cod.setPossibleValues(index, tmp);
        }
      } else {
        // XXX        fatal("XXX not implemented");
      }
      break;
    }

    case Expr::Select: {
      SelectExpr *se = cast<SelectExpr>(e);
      ValueRange cond = evalRangeForExpr(se->cond);
      if (cond.isFixed()) {
        if (cond.min()) {
          propogatePossibleValues(se->trueExpr, range);
        } else {
          propogatePossibleValues(se->falseExpr, range);
        }
      } else {
        // XXX imprecise... we have a choice here. One method is to
        // simply force both sides into the specified range (since the
        // condition is indetermined). This may lose in two ways, the
        // first is that the condition chosen may limit further
        // restrict the range in each of the children, however this is
        // less of a problem as the range will be a superset of legal
        // values. The other is if the condition ends up being forced
        // by some other constraints, then we needlessly forced one
        // side into the given range.
        //
        // The other method would be to force the condition to one
        // side and force that side into the given range. This loses
        // when we force the condition to an unsatisfiable value
        // (either because the condition cannot be that, or the
        // resulting range given that condition is not in the required
        // range).
        // 
        // Currently we just force both into the range. A hybrid would
        // be to evaluate the ranges for each of the children... if
        // one of the ranges happens to already be a subset of the
        // required range then it may be preferable to force the
        // condition to that side.
        propogatePossibleValues(se->trueExpr, range);
        propogatePossibleValues(se->falseExpr, range);
      }
      break;
    }

      // XXX imprecise... the problem here is that extracting bits
      // loses information about what bits are connected across the
      // bytes. if a value can be 1 or 256 then either the top or
      // lower byte is 0, but just extraction loses this information
      // and will allow neither,one,or both to be 1.
      //
      // we can protect against this in a limited fashion by writing
      // the extraction a byte at a time, then checking the evaluated
      // value, isolating for that range, and continuing.
    case Expr::Concat: {
      ConcatExpr *ce = cast<ConcatExpr>(e);
      Expr::Width LSBWidth = ce->getKid(1)->getWidth();
      Expr::Width MSBWidth = ce->getKid(1)->getWidth();
      propogatePossibleValues(ce->getKid(0), 
                              range.extract(LSBWidth, LSBWidth + MSBWidth));
      propogatePossibleValues(ce->getKid(1), range.extract(0, LSBWidth));
      break;
    }

    case Expr::Extract: {
      // XXX
      break;
    }

      // Casting

      // Simply intersect the output range with the range of all possible
      // outputs and then truncate to the desired number of bits.

      // For ZExt this simplifies to just intersection with the possible input
      // range.
    case Expr::ZExt: {
      CastExpr *ce = cast<CastExpr>(e);
      unsigned inBits = ce->src->getWidth();
      ValueRange input = 
        range.set_intersection(ValueRange(0, bits64::maxValueOfNBits(inBits)));
      propogatePossibleValues(ce->src, input);
      break;
    }
      // For SExt instead of doing the intersection we just take the output
      // range minus the impossible values. This is nicer since it is a single
      // interval.
    case Expr::SExt: {
      CastExpr *ce = cast<CastExpr>(e);
      unsigned inBits = ce->src->getWidth();
      unsigned outBits = ce->width;
      ValueRange output = 
        range.set_difference(ValueRange(1<<(inBits-1),
                                        (bits64::maxValueOfNBits(outBits) -
                                         bits64::maxValueOfNBits(inBits-1)-1)));
      ValueRange input = output.binaryAnd(bits64::maxValueOfNBits(inBits));
      propogatePossibleValues(ce->src, input);
      break;
    }

      // Binary

    case Expr::Add: {
      BinaryExpr *be = cast<BinaryExpr>(e);
      if (ConstantExpr *CE = dyn_cast<ConstantExpr>(be->left)) {
        // FIXME: Don't depend on width.
        if (CE->getWidth() <= 64) {
          // FIXME: Why do we ever propogate empty ranges? It doesn't make
          // sense.
          if (range.isEmpty())
            break;

          // C_0 + X \in [MIN, MAX) ==> X \in [MIN - C_0, MAX - C_0)
          Expr::Width W = CE->getWidth();
          CexValueData nrange(ConstantExpr::alloc(range.min(), W)->Sub(CE)->getZExtValue(),
                              ConstantExpr::alloc(range.max(), W)->Sub(CE)->getZExtValue());
          if (!nrange.isEmpty())
            propogatePossibleValues(be->right, nrange);
        }
      }
      break;
    }

    case Expr::And: {
      BinaryExpr *be = cast<BinaryExpr>(e);
      if (be->getWidth()==Expr::Bool) {
        if (range.isFixed()) {
          ValueRange left = evalRangeForExpr(be->left);
          ValueRange right = evalRangeForExpr(be->right);

          if (!range.min()) {
            if (left.mustEqual(0) || right.mustEqual(0)) {
              // all is well
            } else {
              // XXX heuristic, which order

              propogatePossibleValue(be->left, 0);
              left = evalRangeForExpr(be->left);

              // see if that worked
              if (!left.mustEqual(1))
                propogatePossibleValue(be->right, 0);
            }
          } else {
            if (!left.mustEqual(1)) propogatePossibleValue(be->left, 1);
            if (!right.mustEqual(1)) propogatePossibleValue(be->right, 1);
          }
        }
      } else {
        // XXX
      }
      break;
    }

    case Expr::Or: {
      BinaryExpr *be = cast<BinaryExpr>(e);
      if (be->getWidth()==Expr::Bool) {
        if (range.isFixed()) {
          ValueRange left = evalRangeForExpr(be->left);
          ValueRange right = evalRangeForExpr(be->right);

          if (range.min()) {
            if (left.mustEqual(1) || right.mustEqual(1)) {
              // all is well
            } else {
              // XXX heuristic, which order?
              
              // force left to value we need
              propogatePossibleValue(be->left, 1);
              left = evalRangeForExpr(be->left);

              // see if that worked
              if (!left.mustEqual(1))
                propogatePossibleValue(be->right, 1);
            }
          } else {
            if (!left.mustEqual(0)) propogatePossibleValue(be->left, 0);
            if (!right.mustEqual(0)) propogatePossibleValue(be->right, 0);
          }
        }
      } else {
        // XXX
      }
      break;
    }

    case Expr::Xor: break;

      // Comparison

    case Expr::Eq: {
      BinaryExpr *be = cast<BinaryExpr>(e);
      if (range.isFixed()) {
        if (ConstantExpr *CE = dyn_cast<ConstantExpr>(be->left)) {
          // FIXME: Handle large widths?
          if (CE->getWidth() <= 64) {
            uint64_t value = CE->getZExtValue();
            if (range.min()) {
              propogatePossibleValue(be->right, value);
            } else {
              CexValueData range;
              if (value==0) {
                range = CexValueData(1, 
                                     bits64::maxValueOfNBits(CE->getWidth()));
              } else {
                // FIXME: heuristic / lossy, could be better to pick larger
                // range?
                range = CexValueData(0, value - 1);
              }
              propogatePossibleValues(be->right, range);
            }
          } else {
            // XXX what now
          }
        }
      }
      break;
    }

    case Expr::Not: {
      if (e->getWidth() == Expr::Bool && range.isFixed()) {
	propogatePossibleValue(e->getKid(0), !range.min());
      }
      break;
    }

    case Expr::Ult: {
      BinaryExpr *be = cast<BinaryExpr>(e);
      
      // XXX heuristic / lossy, what order if conflict

      if (range.isFixed()) {
        ValueRange left = evalRangeForExpr(be->left);
        ValueRange right = evalRangeForExpr(be->right);

        uint64_t maxValue = bits64::maxValueOfNBits(be->right->getWidth());

        // XXX should deal with overflow (can lead to empty range)

        if (left.isFixed()) {
          if (range.min()) {
            propogatePossibleValues(be->right, CexValueData(left.min()+1, 
                                                            maxValue));
          } else {
            propogatePossibleValues(be->right, CexValueData(0, left.min()));
          }
        } else if (right.isFixed()) {
          if (range.min()) {
            propogatePossibleValues(be->left, CexValueData(0, right.min()-1));
          } else {
            propogatePossibleValues(be->left, CexValueData(right.min(), 
                                                           maxValue));
          }
        } else {
          // XXX ???
        }
      }
      break;
    }
    case Expr::Ule: {
      BinaryExpr *be = cast<BinaryExpr>(e);
      
      // XXX heuristic / lossy, what order if conflict

      if (range.isFixed()) {
        ValueRange left = evalRangeForExpr(be->left);
        ValueRange right = evalRangeForExpr(be->right);

        // XXX should deal with overflow (can lead to empty range)

        uint64_t maxValue = bits64::maxValueOfNBits(be->right->getWidth());
        if (left.isFixed()) {
          if (range.min()) {
            propogatePossibleValues(be->right, CexValueData(left.min(), 
                                                            maxValue));
          } else {
            propogatePossibleValues(be->right, CexValueData(0, left.min()-1));
          }
        } else if (right.isFixed()) {
          if (range.min()) {
            propogatePossibleValues(be->left, CexValueData(0, right.min()));
          } else {
            propogatePossibleValues(be->left, CexValueData(right.min()+1, 
                                                           maxValue));
          }
        } else {
          // XXX ???
        }
      }
      break;
    }

    case Expr::Ne:
    case Expr::Ugt:
    case Expr::Uge:
    case Expr::Sgt:
    case Expr::Sge:
      assert(0 && "invalid expressions (uncanonicalized");

    default:
      break;
    }
  }

  void propogateExactValues(ref<Expr> e, CexValueData range) {
    switch (e->getKind()) {
    case Expr::Constant: {
      // FIXME: Assert that range contains this constant.
      break;
    }

      // Special

    case Expr::NotOptimized: break;

    case Expr::Read: {
      ReadExpr *re = cast<ReadExpr>(e);
      const Array *array = re->updates.root;
      CexObjectData &cod = getObjectData(array);
      CexValueData index = evalRangeForExpr(re->index);

      for (const auto *un = re->updates.head.get(); un; un = un->next.get()) {
        CexValueData ui = evalRangeForExpr(un->index);

        // If these indices can't alias, continue propogation
        if (!ui.mayEqual(index))
          continue;

        // Otherwise if we know they alias, propogate into the write value.
        if (ui.mustEqual(index) || re->index == un->index)
          propogateExactValues(un->value, range);
        return;
      }

      // We reached the initial array write, update the exact range if possible.
      if (index.isFixed()) {
        if (array->isConstantArray()) {
          // Verify the range.
          propogateExactValues(array->constantValues[index.min()],
                               range);
        } else {
          CexValueData cvd = cod.getExactValues(index.min());
          if (range.min() > cvd.min()) {
            assert(range.min() <= cvd.max());
            cvd = CexValueData(range.min(), cvd.max());
          }
          if (range.max() < cvd.max()) {
            assert(range.max() >= cvd.min());
            cvd = CexValueData(cvd.min(), range.max());
          }
          cod.setExactValues(index.min(), cvd);
        }
      }
      break;
    }

    case Expr::Select: {
      break;
    }

    case Expr::Concat: {
      break;
    }

    case Expr::Extract: {
      break;
    }

      // Casting

    case Expr::ZExt: {
      break;
    }

    case Expr::SExt: {
      break;
    }

      // Binary

    case Expr::And: {
      break;
    }

    case Expr::Or: {
      break;
    }

    case Expr::Xor: {
      break;
    }

      // Comparison

    case Expr::Eq: {
      BinaryExpr *be = cast<BinaryExpr>(e);
      if (range.isFixed()) {
        if (ConstantExpr *CE = dyn_cast<ConstantExpr>(be->left)) {
          // FIXME: Handle large widths?
          if (CE->getWidth() <= 64) {
            uint64_t value = CE->getZExtValue();
            if (range.min()) {
              // If the equality is true, then propogate the value.
              propogateExactValue(be->right, value);
            } else {
              // If the equality is false and the comparison is of booleans,
              // then we can infer the value to propogate.
              if (be->right->getWidth() == Expr::Bool)
                propogateExactValue(be->right, !value);
            }
          }
        }
      }
      break;
    }

    // If a boolean not, and the result is known, propagate it
    case Expr::Not: {
      if (e->getWidth() == Expr::Bool && range.isFixed()) {
	propogateExactValue(e->getKid(0), !range.min());
      }
      break;
    }

    case Expr::Ult: {
      break;
    }

    case Expr::Ule: {
      break;
    }

    case Expr::Ne:
    case Expr::Ugt:
    case Expr::Uge:
    case Expr::Sgt:
    case Expr::Sge:
      assert(0 && "invalid expressions (uncanonicalized");

    default:
      break;
    }
  }

  ValueRange evalRangeForExpr(const ref<Expr> &e) {
    CexRangeEvaluator ce(objects);
    return ce.evaluate(e);
  }

  /// evaluate - Try to evaluate the given expression using a consistent fixed
  /// value for the current set of possible ranges.
  ref<Expr> evaluatePossible(ref<Expr> e) {
    return CexPossibleEvaluator(objects).visit(e);
  }

  ref<Expr> evaluateExact(ref<Expr> e) {
    return CexExactEvaluator(objects).visit(e);
  }

  void dump() {
    llvm::errs() << "-- propogated values --\n";
    for (std::map<const Array *, CexObjectData *>::iterator
             it = objects.begin(),
             ie = objects.end();
         it != ie; ++it) {
      const Array *A = it->first;
      CexObjectData *COD = it->second;

      llvm::errs() << A->name << "\n";
      llvm::errs() << "possible: [";
      for (unsigned i = 0; i < COD->size(); ++i) {
        if (i)
          llvm::errs() << ", ";
        llvm::errs() << COD->getPossibleValues(i);
      }
      llvm::errs() << "]\n";
      llvm::errs() << "exact   : [";
      for (unsigned i = 0; i < COD->size(); ++i) {
        if (i)
          llvm::errs() << ", ";
        llvm::errs() << COD->getExactValues(i);
      }
      llvm::errs() << "]\n";
    }
  }
};

/* *** */


class FastCexSolver : public IncompleteSolver {
public:
  FastCexSolver();
  ~FastCexSolver();

  IncompleteSolver::PartialValidity computeTruth(const Query&);  
  bool computeValue(const Query&, ref<Expr> &result);
  bool computeInitialValues(const Query&,
                            std::shared_ptr<const Assignment> &result,
                            bool &hasSolution);
};

FastCexSolver::FastCexSolver() { }

FastCexSolver::~FastCexSolver() { }

/// propogateValues - Propogate value ranges for the given query and return the
/// propogation results.
///
/// \param query - The query to propogate values for.
///
/// \param cd - The initial object values resulting from the propogation.
///
/// \param checkExpr - Include the query expression in the constraints to
/// propogate.
///
/// \param isValid - If the propogation succeeds (returns true), whether the
/// constraints were proven valid or invalid.
///
/// \return - True if the propogation was able to prove validity or invalidity.
static bool propogateValues(const Query& query, CexData &cd, 
                            bool checkExpr, bool &isValid) {
  for (const auto &constraint : query.constraints) {
    cd.propogatePossibleValue(constraint, 1);
    cd.propogateExactValue(constraint, 1);
  }
  if (checkExpr) {
    cd.propogatePossibleValue(query.expr, 0);
    cd.propogateExactValue(query.expr, 0);
  }

  KLEE_DEBUG(cd.dump());
  
  // Check the result.
  bool hasSatisfyingAssignment = true;
  if (checkExpr) {
    if (!cd.evaluatePossible(query.expr)->isFalse())
      hasSatisfyingAssignment = false;

    // If the query is known to be true, then we have proved validity.
    if (cd.evaluateExact(query.expr)->isTrue()) {
      isValid = true;
      return true;
    }
  }

  for (const auto &constraint : query.constraints) {
    if (hasSatisfyingAssignment && !cd.evaluatePossible(constraint)->isTrue())
      hasSatisfyingAssignment = false;

    // If this constraint is known to be false, then we can prove anything, so
    // the query is valid.
    if (cd.evaluateExact(constraint)->isFalse()) {
      isValid = true;
      return true;
    }
  }

  if (hasSatisfyingAssignment) {
    isValid = false;
    return true;
  }

  return false;
}

IncompleteSolver::PartialValidity 
FastCexSolver::computeTruth(const Query& query) {
  CexData cd;

  bool isValid;
  bool success = propogateValues(query, cd, true, isValid);

  if (!success)
    return IncompleteSolver::None;

  return isValid ? IncompleteSolver::MustBeTrue : IncompleteSolver::MayBeFalse;
}

bool FastCexSolver::computeValue(const Query& query, ref<Expr> &result) {
  CexData cd;

  bool isValid;
  bool success = propogateValues(query, cd, false, isValid);

  // Check if propogation wasn't able to determine anything.
  if (!success)
    return false;

  // FIXME: We don't have a way to communicate valid constraints back.
  if (isValid)
    return false;
  
  // Propogation found a satisfying assignment, evaluate the expression.
  ref<Expr> value = cd.evaluatePossible(query.expr);
  
  if (isa<ConstantExpr>(value)) {
    // FIXME: We should be able to make sure this never fails?
    result = value;
    return true;
  } else {
    return false;
  }
}

bool
FastCexSolver::computeInitialValues(const Query& query,
                                    std::shared_ptr<const Assignment>
                                      &result,
                                    bool &hasSolution) {
  CexData cd;

  bool isValid;
  bool success = propogateValues(query, cd, true, isValid);

  // Check if propogation wasn't able to determine anything.
  if (!success)
    return false;

  hasSolution = !isValid;
  if (!hasSolution)
    return true;

  Assignment::map_bindings_ty values;

  // Propogation found a satisfying assignment, compute the initial values.
  std::vector<ref<ReadExpr> > reads;
  findReads(query.expr, true, reads);
  for (const auto &constraint : query.constraints)
    findReads(constraint, true, reads);

<<<<<<< HEAD
  for (ref<ReadExpr> read : reads) {
=======
  for (const ref<ReadExpr> &read : reads) {
>>>>>>> ddfde338
    const Array *array = read->updates.root;
    ref<Expr> indexExpr = cd.evaluatePossible(read->index);
    unsigned index;
    if (ConstantExpr *CE = dyn_cast<ConstantExpr>(indexExpr)) {
      index = CE->getZExtValue(Expr::Int32);
    } else {
      // FIXME: When does this happen?
      return false;
    }
    ref<Expr> initialRead = cd.evaluatePossible(
        ReadExpr::create(UpdateList(array, 0), indexExpr));
    uint8_t value;
    if (ConstantExpr *CE = dyn_cast<ConstantExpr>(initialRead)) {
      value = CE->getZExtValue(Expr::Int8);
    } else {
      // FIXME: When does this happen?
      return false;
    }
    values[array].add(index, value);
  }

  result = std::make_shared<Assignment>(values);

  return true;
}


Solver *klee::createFastCexSolver(Solver *s) {
  return new Solver(new StagedSolverImpl(new FastCexSolver(), s));
}<|MERGE_RESOLUTION|>--- conflicted
+++ resolved
@@ -18,15 +18,8 @@
 #include "klee/Expr/ExprVisitor.h"
 #include "klee/Expr/ExprUtil.h"
 #include "klee/Solver/IncompleteSolver.h"
-<<<<<<< HEAD
-
-// FIXME: Use APInt.
-#include "klee/Internal/Support/Debug.h"
-#include "klee/Internal/Support/IntEvaluation.h" // FIXME: Use APInt
-=======
 #include "klee/Support/Debug.h"
 #include "klee/Support/IntEvaluation.h" // FIXME: Use APInt
->>>>>>> ddfde338
 
 #include "llvm/Support/raw_ostream.h"
 
@@ -1125,11 +1118,7 @@
   for (const auto &constraint : query.constraints)
     findReads(constraint, true, reads);
 
-<<<<<<< HEAD
-  for (ref<ReadExpr> read : reads) {
-=======
   for (const ref<ReadExpr> &read : reads) {
->>>>>>> ddfde338
     const Array *array = read->updates.root;
     ref<Expr> indexExpr = cd.evaluatePossible(read->index);
     unsigned index;

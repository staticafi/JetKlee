--- conflicted
+++ resolved
@@ -58,11 +58,7 @@
                              unsigned ptrWidth)
     : arrayCache(_arrayCache), deterministicSpace(0), nextFreeSlot(0),
       spaceSize(DeterministicAllocationSize.getValue() * 1024 * 1024),
-<<<<<<< HEAD
-      lastSegment(0) {
-=======
-      pointerBitWidth(ptrWidth) {
->>>>>>> 83ffaa26
+      pointerBitWidth(ptrWidth), lastSegment(0) {
   if (DeterministicAllocation) {
     // Page boundary
     void *expectedAddress = (void *)DeterministicStartAddress.getValue();
@@ -92,8 +88,11 @@
 
 static void free_address(MemoryObject *mo, bool low_address)
 {
+  size_t alloc_size = 1;
+  if (ConstantExpr *CE = dyn_cast<ConstantExpr>(mo->size))
+    alloc_size = CE->getZExtValue();
   if (low_address)
-    munmap((void *)mo->address, mo->size);
+    munmap((void *)mo->address, alloc_size);
   else
     free((void *) mo->address);
 }
@@ -182,22 +181,15 @@
     // allocate 1 byte for symbolic-size allocation, just so we get an address
     size_t alloc_size = hasConcreteSize ? concreteSize : 1;
     // Use malloc for the standard case
-<<<<<<< HEAD
-    if (alignment <= 8)
-      address = (uint64_t)malloc(alloc_size);
-    else {
-      int res = posix_memalign((void **)&address, alignment, alloc_size);
-=======
     if (alignment <= 8 || pointerBitWidth == 32) {
-      address = allocate_memory(size, pointerBitWidth == 32);
+      address = allocate_memory(alloc_size, pointerBitWidth == 32);
       if (address == 0 && size != 0) {
           klee_warning("Allocating memory failed.");
           return 0;
       }
       assert(pointerBitWidth > 32 || address < (1L << 32));
     } else {
-      int res = posix_memalign((void **)&address, alignment, size);
->>>>>>> 83ffaa26
+      int res = posix_memalign((void **)&address, alignment, alloc_size);
       if (res < 0) {
         klee_warning("Allocating aligned memory failed.");
         address = 0;

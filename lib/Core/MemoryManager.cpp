//===-- MemoryManager.cpp -------------------------------------------------===//
//
//                     The KLEE Symbolic Virtual Machine
//
// This file is distributed under the University of Illinois Open Source
// License. See LICENSE.TXT for details.
//
//===----------------------------------------------------------------------===//

#include "MemoryManager.h"

#include "CoreStats.h"
#include "Memory.h"

#include "klee/Expr/Expr.h"
#include "klee/Support/ErrorHandling.h"

#include "llvm/Support/CommandLine.h"
#include "llvm/Support/MathExtras.h"

#include <inttypes.h>
#include <sys/mman.h>

using namespace klee;

namespace {

llvm::cl::OptionCategory MemoryCat("Memory management options",
                                   "These options control memory management.");

llvm::cl::opt<bool> DeterministicAllocation(
    "allocate-determ",
    llvm::cl::desc("Allocate memory deterministically (default=false)"),
    llvm::cl::init(false), llvm::cl::cat(MemoryCat));

llvm::cl::opt<unsigned> DeterministicAllocationSize(
    "allocate-determ-size",
    llvm::cl::desc(
        "Preallocated memory for deterministic allocation in MB (default=100)"),
    llvm::cl::init(100), llvm::cl::cat(MemoryCat));

llvm::cl::opt<bool> NullOnZeroMalloc(
    "return-null-on-zero-malloc",
    llvm::cl::desc("Returns NULL if malloc(0) is called (default=false)"),
    llvm::cl::init(false), llvm::cl::cat(MemoryCat));

llvm::cl::opt<unsigned> RedzoneSize(
    "redzone-size",
    llvm::cl::desc("Set the size of the redzones to be added after each "
                   "allocation (in bytes). This is important to detect "
                   "out-of-bounds accesses (default=10)"),
    llvm::cl::init(10), llvm::cl::cat(MemoryCat));

llvm::cl::opt<unsigned long long> DeterministicStartAddress(
    "allocate-determ-start-address",
    llvm::cl::desc("Start address for deterministic allocation. Has to be page "
                   "aligned (default=0x7ff30000000)"),
    llvm::cl::init(0x7ff30000000), llvm::cl::cat(MemoryCat));
} // namespace

MmapAllocation::MmapAllocation(size_t spacesize, void *expectedAddr, int flgs)
  : dataSize(spacesize), expectedAddress(expectedAddr), flags(flgs) {
      initialize();
}

void MmapAllocation::initialize(size_t spacesize, void *expectedAddr, int flgs) {
    dataSize = spacesize;
    expectedAddress = expectedAddr;
    flags = flgs;
    initialize();
}

void MmapAllocation::initialize() {
    assert(data == nullptr && dataSize > 0);

    char *newSpace =
        (char *)mmap(expectedAddress, dataSize, PROT_READ | PROT_WRITE,
                     MAP_ANONYMOUS | MAP_PRIVATE | flags, -1, 0);

    if (newSpace == MAP_FAILED) {
      klee_error("Couldn't mmap() memory for deterministic allocations");
    }
    if (expectedAddress != newSpace && expectedAddress != nullptr) {
      klee_error("Could not allocate memory deterministically");
    }

    if (expectedAddress != nullptr) {
      klee_message("Deterministic memory allocation starting from %p", newSpace);
    }

    data = newSpace;
    nextFreeSlot = newSpace;

    assert(data != nullptr && dataSize > 0);
}

MmapAllocation::MmapAllocation(MmapAllocation&& rhs)
 : data(rhs.data),
   nextFreeSlot(rhs.nextFreeSlot),
   dataSize(rhs.dataSize) {
  rhs.data = rhs.nextFreeSlot = nullptr;
  rhs.dataSize = 0;
}

MmapAllocation::~MmapAllocation() {
  if (data)
    munmap(data, dataSize);
}

<<<<<<< HEAD
static inline uint64_t alignAddress(uint64_t address, size_t alignment) {
#if LLVM_VERSION_CODE >= LLVM_VERSION(3, 9)
    return llvm::alignTo(address, alignment);
#else
    return llvm::RoundUpToAlignment(address, alignment);
#endif
}

void *MmapAllocation::getNextFreeSlot(size_t alignment) const {
  return (void *)alignAddress((uint64_t)nextFreeSlot + alignment - 1, alignment);
=======
void *MmapAllocation::getNextFreeSlot(size_t alignment) const {
  return (void *)llvm::alignTo((uint64_t)nextFreeSlot + alignment - 1, alignment);
>>>>>>> ddfde338
}

bool MmapAllocation::hasSpace(size_t size, size_t alignment) const {
  return ((unsigned char *)getNextFreeSlot(alignment) + size
           < (unsigned char *)data + dataSize);
}

void *MmapAllocation::allocate(size_t size, size_t alignment) {
  auto address = getNextFreeSlot(alignment);
  nextFreeSlot = ((unsigned char *)address) + size;
  return address;
}

size_t MmapAllocation::getUsedSize() const {
    return (unsigned char *)nextFreeSlot - (unsigned char *)data;
}

size_t AllocatorMap::getAppropriateBlockSize(size_t allocationSize) const {
  return BASE_BLOCK_SIZE * (allocationSize/BASE_BLOCK_SIZE + 1);
}

MmapAllocator &AllocatorMap::getOrCreateAllocator(size_t blockSize) {
  auto it = allocators.find(blockSize);
  if (it == allocators.end()) {
    it = allocators.emplace_hint(it, blockSize, MmapAllocator{blockSize, flags});
<<<<<<< HEAD
  }
  return it->second;
}

void *AllocatorMap::allocate(size_t size, size_t alignment) {
  size_t blockSize = getAppropriateBlockSize(size);
  auto &alloc = getOrCreateAllocator(blockSize);
  return alloc.allocate(size, alignment);
}

MemoryAllocator::MemoryAllocator(bool determ,
                                 bool lowmem,
                                 size_t determ_size,
                                 void *expectedAddr)
  : deterministic(determ), lowmemAllocator(MAP_32BIT) {
  if (deterministic) {
      klee_message("Allocating memory deterministically");
      deterministicMem.initialize(determ_size, expectedAddr);
  }

  if (lowmem) {
      klee_message("Allocating memory with 32-bits addresses");
  }
}

void *MemoryAllocator::allocate(size_t size, size_t alignment) {
  if (deterministic) {
    auto address = deterministicMem.allocate(size + RedzoneSize, alignment);
    if (!address) {
      klee_warning_once(0, "Couldn't allocate %" PRIu64
                           " bytes. Not enough deterministic space left.",
                        size);
    }
    return address;
  } else if (lowmem) {
    return lowmemAllocator.allocate(size, alignment);
  } else {
    // Use malloc for the standard case
    if (alignment <= 8)
      return malloc(size);
    else {
      void *address = nullptr;
      int res = posix_memalign(&address, alignment, size);
      if (res < 0) {
        klee_warning("Allocating aligned memory failed.");
        return nullptr;
      }

      return address;
    }
  }
}

void MemoryAllocator::deallocate(void *mem) {
  // deterministic memory will be munmap'ed
  if (!deterministic && !lowmem)
    free(mem);
}

void MemoryAllocator::useLowMemory(bool lm) {
  lowmem = lm;
  // deterministic memory will be munmap'ed
  if (lowmem) {
    klee_message("Allocating memory with 32-bits addresses");
  }
}

void *MmapAllocator::allocate(size_t size, size_t alignment) {
  for (auto& block : blocks) {
    if (block.hasSpace(size, alignment))
      return block.allocate(size, alignment);
  }

  blocks.emplace_back(blockSize, nullptr, flags);
  return blocks.back().allocate(size, alignment);
}

=======
  }
  return it->second;
}

void *AllocatorMap::allocate(size_t size, size_t alignment) {
  size_t blockSize = getAppropriateBlockSize(size);
  auto &alloc = getOrCreateAllocator(blockSize);
  return alloc.allocate(size, alignment);
}

MemoryAllocator::MemoryAllocator(bool determ,
                                 bool lowmem,
                                 size_t determ_size,
                                 void *expectedAddr)
  : deterministic(determ), lowmemAllocator(MAP_32BIT) {
  if (deterministic) {
      klee_message("Allocating memory deterministically");
      deterministicMem.initialize(determ_size, expectedAddr);
  }

  if (lowmem) {
      klee_message("Allocating memory with 32-bits addresses");
  }
}

void *MemoryAllocator::allocate(size_t size, size_t alignment) {
  if (deterministic) {
    auto address = deterministicMem.allocate(size + RedzoneSize, alignment);
    if (!address) {
      klee_warning_once(0, "Couldn't allocate %" PRIu64
                           " bytes. Not enough deterministic space left.",
                        size);
    }
    return address;
  } else if (lowmem) {
    return lowmemAllocator.allocate(size, alignment);
  } else {
    // Use malloc for the standard case
    if (alignment <= 8)
      return malloc(size);
    else {
      void *address = nullptr;
      int res = posix_memalign(&address, alignment, size);
      if (res < 0) {
        klee_warning("Allocating aligned memory failed.");
        return nullptr;
      }

      return address;
    }
  }
}

void MemoryAllocator::deallocate(void *mem) {
  // deterministic memory will be munmap'ed
  if (!deterministic && !lowmem)
    free(mem);
}

void MemoryAllocator::useLowMemory(bool lm) {
  lowmem = lm;
  // deterministic memory will be munmap'ed
  if (lowmem) {
    klee_message("Allocating memory with 32-bits addresses");
  }
}

void *MmapAllocator::allocate(size_t size, size_t alignment) {
  for (auto& block : blocks) {
    if (block.hasSpace(size, alignment))
      return block.allocate(size, alignment);
  }

  blocks.emplace_back(blockSize, nullptr, flags);
  return blocks.back().allocate(size, alignment);
}

>>>>>>> ddfde338
size_t MmapAllocator::getUsedSize() const {
    size_t size = 0;
    for (const auto& block : blocks)
        size += block.getUsedSize();
    return size;
}

/***/
MemoryManager::MemoryManager(ArrayCache *_arrayCache, unsigned pointerWidth)
    : arrayCache(_arrayCache),
      allocator(DeterministicAllocation,
                pointerWidth == 32,
                DeterministicAllocationSize.getValue() * 1024 * 1024,
                (void *)DeterministicStartAddress.getValue()),
      lastSegment(FIRST_ORDINARY_SEGMENT) {}

MemoryManager::~MemoryManager() {
  while (!objects.empty()) {
    MemoryObject *mo = *objects.begin();
    objects.erase(mo);
    delete mo;
  }
}

MemoryObject *MemoryManager::allocate(uint64_t size, bool isLocal,
                                      bool isGlobal,
                                      const llvm::Value *allocSite,
                                      size_t alignment) {
  ref<Expr> sizeExpr = ConstantExpr::alloc(size, Context::get().getPointerWidth());
  return allocate(sizeExpr, isLocal, isGlobal, allocSite, alignment);
}

MemoryObject *MemoryManager::allocate(ref<Expr> size, bool isLocal,
                                      bool isGlobal,
                                      const llvm::Value *allocSite,
                                      size_t alignment) {
  uint64_t concreteSize = 0;
  bool hasConcreteSize = false;
  if (ConstantExpr *CE = dyn_cast<ConstantExpr>(size)) {
    hasConcreteSize = true;
    concreteSize = CE->getZExtValue();
  }

  if (concreteSize > 10 * 1024 * 1024) {
    klee_warning_once(0, "Large alloc: %" PRIu64 " bytes. "
                         "Not allocating this memory in real.",
                      concreteSize);
    hasConcreteSize = false;
  }

  // Return NULL if size is zero, this is equal to error during allocation
  if (NullOnZeroMalloc && hasConcreteSize && concreteSize == 0)
    return 0;

  if (!llvm::isPowerOf2_64(alignment)) {
    klee_warning("Only alignment of power of two is supported");
    return 0;
  }

  if (DeterministicAllocation) {
    // Handle the case of 0-sized allocations as 1-byte allocations.
    // This way, we make sure we have this allocation between its own red zones
    concreteSize = std::max(concreteSize, (uint64_t)1);
  } else {
    // allocate 1 byte for symbolic-size allocation, just so we get an address
    concreteSize = hasConcreteSize ? concreteSize : 1;
  }

  ++stats::allocations;
  MemoryObject *res = new MemoryObject(++lastSegment,
                                       size, concreteSize,
                                       isLocal, isGlobal, false, allocSite, this);
  objects.insert(res);
  return res;
}

MemoryObject *MemoryManager::allocateFixed(uint64_t size,
<<<<<<< HEAD
                                           const llvm::Value *allocSite, uint64_t specialSegment) {
=======
                                           const llvm::Value *allocSite,
                                           uint64_t specialSegment) {
>>>>>>> ddfde338
  ++stats::allocations;
  ref<Expr> sizeExpr = ConstantExpr::alloc(size, Context::get().getPointerWidth());
  MemoryObject *res;
  if (!specialSegment) {
    res =
        new MemoryObject(++lastSegment, sizeExpr, size,
                         false, true, true, allocSite, this);
  }
  else {
    res =
        new MemoryObject(specialSegment, sizeExpr, size,
                         false, true, true, allocSite, this);
  }
  objects.insert(res);
  return res;
}

void MemoryManager::deallocate(const MemoryObject *mo) { assert(0); }

void MemoryManager::markFreed(MemoryObject *mo) {
  objects.erase(mo);
}

size_t MemoryManager::getUsedDeterministicSize() const {
  return allocator.getUsedDeterministicSize();
}<|MERGE_RESOLUTION|>--- conflicted
+++ resolved
@@ -107,21 +107,8 @@
     munmap(data, dataSize);
 }
 
-<<<<<<< HEAD
-static inline uint64_t alignAddress(uint64_t address, size_t alignment) {
-#if LLVM_VERSION_CODE >= LLVM_VERSION(3, 9)
-    return llvm::alignTo(address, alignment);
-#else
-    return llvm::RoundUpToAlignment(address, alignment);
-#endif
-}
-
-void *MmapAllocation::getNextFreeSlot(size_t alignment) const {
-  return (void *)alignAddress((uint64_t)nextFreeSlot + alignment - 1, alignment);
-=======
 void *MmapAllocation::getNextFreeSlot(size_t alignment) const {
   return (void *)llvm::alignTo((uint64_t)nextFreeSlot + alignment - 1, alignment);
->>>>>>> ddfde338
 }
 
 bool MmapAllocation::hasSpace(size_t size, size_t alignment) const {
@@ -147,7 +134,6 @@
   auto it = allocators.find(blockSize);
   if (it == allocators.end()) {
     it = allocators.emplace_hint(it, blockSize, MmapAllocator{blockSize, flags});
-<<<<<<< HEAD
   }
   return it->second;
 }
@@ -225,85 +211,6 @@
   return blocks.back().allocate(size, alignment);
 }
 
-=======
-  }
-  return it->second;
-}
-
-void *AllocatorMap::allocate(size_t size, size_t alignment) {
-  size_t blockSize = getAppropriateBlockSize(size);
-  auto &alloc = getOrCreateAllocator(blockSize);
-  return alloc.allocate(size, alignment);
-}
-
-MemoryAllocator::MemoryAllocator(bool determ,
-                                 bool lowmem,
-                                 size_t determ_size,
-                                 void *expectedAddr)
-  : deterministic(determ), lowmemAllocator(MAP_32BIT) {
-  if (deterministic) {
-      klee_message("Allocating memory deterministically");
-      deterministicMem.initialize(determ_size, expectedAddr);
-  }
-
-  if (lowmem) {
-      klee_message("Allocating memory with 32-bits addresses");
-  }
-}
-
-void *MemoryAllocator::allocate(size_t size, size_t alignment) {
-  if (deterministic) {
-    auto address = deterministicMem.allocate(size + RedzoneSize, alignment);
-    if (!address) {
-      klee_warning_once(0, "Couldn't allocate %" PRIu64
-                           " bytes. Not enough deterministic space left.",
-                        size);
-    }
-    return address;
-  } else if (lowmem) {
-    return lowmemAllocator.allocate(size, alignment);
-  } else {
-    // Use malloc for the standard case
-    if (alignment <= 8)
-      return malloc(size);
-    else {
-      void *address = nullptr;
-      int res = posix_memalign(&address, alignment, size);
-      if (res < 0) {
-        klee_warning("Allocating aligned memory failed.");
-        return nullptr;
-      }
-
-      return address;
-    }
-  }
-}
-
-void MemoryAllocator::deallocate(void *mem) {
-  // deterministic memory will be munmap'ed
-  if (!deterministic && !lowmem)
-    free(mem);
-}
-
-void MemoryAllocator::useLowMemory(bool lm) {
-  lowmem = lm;
-  // deterministic memory will be munmap'ed
-  if (lowmem) {
-    klee_message("Allocating memory with 32-bits addresses");
-  }
-}
-
-void *MmapAllocator::allocate(size_t size, size_t alignment) {
-  for (auto& block : blocks) {
-    if (block.hasSpace(size, alignment))
-      return block.allocate(size, alignment);
-  }
-
-  blocks.emplace_back(blockSize, nullptr, flags);
-  return blocks.back().allocate(size, alignment);
-}
-
->>>>>>> ddfde338
 size_t MmapAllocator::getUsedSize() const {
     size_t size = 0;
     for (const auto& block : blocks)
@@ -381,12 +288,8 @@
 }
 
 MemoryObject *MemoryManager::allocateFixed(uint64_t size,
-<<<<<<< HEAD
-                                           const llvm::Value *allocSite, uint64_t specialSegment) {
-=======
                                            const llvm::Value *allocSite,
                                            uint64_t specialSegment) {
->>>>>>> ddfde338
   ++stats::allocations;
   ref<Expr> sizeExpr = ConstantExpr::alloc(size, Context::get().getPointerWidth());
   MemoryObject *res;

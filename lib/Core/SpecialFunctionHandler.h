//===-- SpecialFunctionHandler.h --------------------------------*- C++ -*-===//
//
//                     The KLEE Symbolic Virtual Machine
//
// This file is distributed under the University of Illinois Open Source
// License. See LICENSE.TXT for details.
//
//===----------------------------------------------------------------------===//

#ifndef KLEE_SPECIALFUNCTIONHANDLER_H
#define KLEE_SPECIALFUNCTIONHANDLER_H

<<<<<<< HEAD
#include "klee/Internal/Module/Cell.h"
=======
#include "klee/Config/config.h"
#include "klee/Module/Cell.h"
>>>>>>> ddfde338

#include <iterator>
#include <map>
#include <vector>
#include <string>

namespace llvm {
  class Function;
}

namespace klee {
  class Executor;
  class Expr;
  class ExecutionState;
  struct KInstruction;
  template<typename T> class ref;
  
  class SpecialFunctionHandler {
  public:
    typedef void (SpecialFunctionHandler::*Handler)(ExecutionState &state,
                                                    KInstruction *target, 
                                                    const std::vector<Cell>
                                                      &arguments);
    typedef std::map<const llvm::Function*, 
                     std::pair<Handler,bool> > handlers_ty;

    handlers_ty handlers;
    class Executor &executor;

    struct HandlerInfo {
      const char *name;
      SpecialFunctionHandler::Handler handler;
      bool doesNotReturn; /// Intrinsic terminates the process
      bool hasReturnValue; /// Intrinsic has a return value
      bool doNotOverride; /// Intrinsic should not be used if already defined
    };

    // const_iterator to iterate over stored HandlerInfo
    // FIXME: Implement >, >=, <=, < operators
    class const_iterator : public std::iterator<std::random_access_iterator_tag, HandlerInfo>
    {
      private:
        value_type* base;
        int index;
      public:
      const_iterator(value_type* hi) : base(hi), index(0) {};
      const_iterator& operator++();  // pre-fix
      const_iterator operator++(int); // post-fix
      const value_type& operator*() { return base[index];}
      const value_type* operator->() { return &(base[index]);}
      const value_type& operator[](int i) { return base[i];}
      bool operator==(const_iterator& rhs) { return (rhs.base + rhs.index) == (this->base + this->index);}
      bool operator!=(const_iterator& rhs) { return !(*this == rhs);}
    };

    static const_iterator begin();
    static const_iterator end();
    static int size();



  public:
    SpecialFunctionHandler(Executor &_executor);

    /// Perform any modifications on the LLVM module before it is
    /// prepared for execution. At the moment this involves deleting
    /// unused function bodies and marking intrinsics with appropriate
    /// flags for use in optimizations.
    ///
    /// @param preservedFunctions contains all the function names which should
    /// be preserved during optimization
    void prepare(std::vector<const char *> &preservedFunctions);

    /// Initialize the internal handler map after the module has been
    /// prepared for execution.
    void bind();

    bool handle(ExecutionState &state, 
                llvm::Function *f,
                KInstruction *target,
                const std::vector<Cell> &arguments);

    /* Convenience routines */

    std::string readStringAtAddress(ExecutionState &state, const Cell &address);

    void handleVerifierNondetType(ExecutionState &state,
                                  KInstruction *target,
                                  unsigned size,
                                  bool isSigned,
                                  const std::string& name,
                                  bool isPointer = false);

    void putConcreteValue(ExecutionState& state,
                          const std::string& name, bool isSigned,
                          KInstruction *target,
                          ref<Expr> expr);
<<<<<<< HEAD
 
=======

>>>>>>> ddfde338
    /* Handlers */

#define HANDLER(name) void name(ExecutionState &state, \
                                KInstruction *target, \
                                const std::vector<Cell> &arguments)
    HANDLER(handleAbort);
    HANDLER(handleAssert);
    HANDLER(handleAssertFail);
    HANDLER(handleAssume);
    HANDLER(handleCalloc);
    HANDLER(handleCheckMemoryAccess);
    HANDLER(handleDefineFixedObject);
    HANDLER(handleDelete);    
    HANDLER(handleDeleteArray);
#ifdef SUPPORT_KLEE_EH_CXX
    HANDLER(handleEhUnwindRaiseExceptionImpl);
    HANDLER(handleEhTypeid);
#endif
    HANDLER(handleErrnoLocation);
    HANDLER(handleExit);
    HANDLER(handleFree);
    HANDLER(handleGetErrno);
    HANDLER(handleGetObjSize);
    HANDLER(handleGetValue);
    HANDLER(handleIsSymbolic);
    HANDLER(handleMakeSymbolic);
    HANDLER(handleMalloc);
    HANDLER(handleMemalign);
    HANDLER(handleMarkGlobal);
    HANDLER(handleOpenMerge);
    HANDLER(handleCloseMerge);
    HANDLER(handleNew);
    HANDLER(handleNewArray);
    HANDLER(handlePreferCex);
    HANDLER(handlePosixPreferCex);
    HANDLER(handlePrintExpr);
    HANDLER(handlePrintRange);
    HANDLER(handleRange);
    HANDLER(handleRealloc);
    HANDLER(handleReportError);
    HANDLER(handleRevirtObjects);
    HANDLER(handleSetForking);
    HANDLER(handleSilentExit);
    HANDLER(handleStackTrace);
    HANDLER(handleUnderConstrained);
    HANDLER(handleWarning);
    HANDLER(handleWarningOnce);
    HANDLER(handleAddOverflow);
    HANDLER(handleMulOverflow);
    HANDLER(handleSubOverflow);
    HANDLER(handleDivRemOverflow);
    HANDLER(handleScopeEnter);
    HANDLER(handleScopeLeave);
    HANDLER(handleVerifierNondetInt);
    HANDLER(handleVerifierNondetUInt);
    HANDLER(handleVerifierNondetBool);
    HANDLER(handleVerifierNondet_Bool);
    HANDLER(handleVerifierNondetChar);
    HANDLER(handleVerifierNondetUChar);
    HANDLER(handleVerifierNondetFloat);
    HANDLER(handleVerifierNondetDouble);
    HANDLER(handleVerifierNondetLOffT);
    HANDLER(handleVerifierNondetLong);
    HANDLER(handleVerifierNondetULong);
    HANDLER(handleVerifierNondetPointer);
    HANDLER(handleVerifierNondetPChar);
    HANDLER(handleVerifierNondetPthreadT);
    HANDLER(handleVerifierNondetUShort);
    HANDLER(handleVerifierNondetShort);
    HANDLER(handleVerifierNondetSizeT);
    HANDLER(handleVerifierNondetU32);
    HANDLER(handleVerifierNondetUnsigned);
    HANDLER(handleVerifierNondetSectorT);
    HANDLER(handlePthreadCreate);
    HANDLER(handlePthreadJoin);
    HANDLER(handleUnsupportedPthread);
#undef HANDLER
  };
} // End klee namespace

#endif /* KLEE_SPECIALFUNCTIONHANDLER_H */<|MERGE_RESOLUTION|>--- conflicted
+++ resolved
@@ -10,12 +10,8 @@
 #ifndef KLEE_SPECIALFUNCTIONHANDLER_H
 #define KLEE_SPECIALFUNCTIONHANDLER_H
 
-<<<<<<< HEAD
-#include "klee/Internal/Module/Cell.h"
-=======
 #include "klee/Config/config.h"
 #include "klee/Module/Cell.h"
->>>>>>> ddfde338
 
 #include <iterator>
 #include <map>
@@ -113,11 +109,7 @@
                           const std::string& name, bool isSigned,
                           KInstruction *target,
                           ref<Expr> expr);
-<<<<<<< HEAD
- 
-=======
 
->>>>>>> ddfde338
     /* Handlers */
 
 #define HANDLER(name) void name(ExecutionState &state, \

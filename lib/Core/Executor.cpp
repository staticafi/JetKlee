--- conflicted
+++ resolved
@@ -804,11 +804,6 @@
           for (unsigned offset=0; offset<size; offset++)
             os->write8(offset, 0, ((unsigned char*)addr)[offset]);
         }
-<<<<<<< HEAD
-
-
-=======
->>>>>>> 8e45b64f
       }
     } else {
       Type *ty = i->getType()->getElementType();
@@ -874,12 +869,6 @@
       if (i->isConstant()) {
         constantObjects.emplace_back(wos);
       }
-<<<<<<< HEAD
-
-
-
-=======
->>>>>>> 8e45b64f
     }
   }
 
@@ -4370,114 +4359,8 @@
         terminateStateOnError(*unbound, "memory error: out of bound pointer",
                               Ptr, NULL, getKValueInfo(*unbound, optimAddress));
       }
-<<<<<<< HEAD
-    }
-  }
-}
-void Executor::handleWriteForLazyInit(ExecutionState &state,
-                                      const ref<Expr> &offset,
-                                      const uint64_t segment) {
-  ref<ConstantExpr> offsetExpr;
-  bool success = solver->getValue(state, offset, offsetExpr);
-
-  if (!success) {
-    terminateStateOnError(state, "Couldn't get offset for Lazy Init", Unhandled);
-  }
-
-  uint64_t offsetValue = offsetExpr->getZExtValue();
-
-  auto segmentOffsetsPair = state.addressSpace.lazilyInitializedOffsets.find(segment);
-  if (segmentOffsetsPair == state.addressSpace.lazilyInitializedOffsets.end()) {
-    terminateStateOnError(state, "segment not found in lazilyInitializedOffsets", Unhandled);
-  }
-
-  auto& offsets = segmentOffsetsPair->second;
-  bool found_result = offsets.end() != std::find(offsets.begin(), offsets.end(), offsetValue);
-  if (!found_result) {
-    offsets.emplace_back(offsetValue);
-  }
-}
-
-KValue
-Executor::handleReadForLazyInit(ExecutionState &state, KInstruction *target,
-                                const MemoryObject *mo, const ObjectState *os,
-                                const ref<Expr> &offset, Expr::Width type,
-                                bool &shouldReadFromOffset) {
-  KValue result;
-
-  bool isPointer = target->inst->getType()->isPointerTy();
-  ref<ConstantExpr> constantZero = ConstantExpr::create(0, Context::get().getPointerWidth());
-  ref<klee::ConstantExpr> offsetExpr;
-  bool success = solver->getValue(state, offset, offsetExpr);
-  if (!success) {
-    terminateStateOnError(state, "Couldn't get offset for Lazy Init", Unhandled);
-    return result;
-  }
-  uint64_t offsetValue = offsetExpr->getZExtValue();
-  uint64_t segmentValue = mo->getSegment();
-
-  if (isPointer) {
-    // If target is only a pointer, create/find MO for the value underneath
-    shouldReadFromOffset = false;
-
-    auto pair = state.addressSpace.lazyPointersSegmentMap.find(segmentValue);
-    if (pair != state.addressSpace.lazyPointersSegmentMap.end()) {
-      result = {pair->second, os->read(offset, type).getValue()};
-    } else {
-      if (0 != MaxPointerDepth && mo->pointerDepth > MaxPointerDepth) {
-        klee_warning("MaxPointerDepth reached, stopping the fork");
-        result = {0, constantZero};
-      } else {
-        // in case this offset was already initialized, skip new symbolic value creation
-        auto segmentOffsetsPair = state.addressSpace.lazilyInitializedOffsets.find(segmentValue);
-        if (segmentOffsetsPair == state.addressSpace.lazilyInitializedOffsets.end()) {
-          terminateStateOnError(state, "segment not found in lazilyInitializedOffsets", Unhandled);
-          return result;
-        }
-        auto& offsets = segmentOffsetsPair->second;
-        if (offsets.end() != std::find(offsets.begin(), offsets.end(), offsetValue)) {
-          shouldReadFromOffset = true;
-          return result;
-        }
-
-        ref<Expr> size = getPointerSymbolicSizeExpr(state);
-        bool isLocal = false; // only allow the object to exist in the function
-        auto *valueMO = executeAlloc(state, size, isLocal, target);
-        valueMO->isLazyInitialized = true;
-        valueMO->pointerDepth = mo->pointerDepth + 1;
-
-        (void)bindObjectInState(state, valueMO, isLocal, nullptr);
-        state.addressSpace.lazyPointersSegmentMap.insert(
-            {mo->getSegment(), valueMO->getSegment()});
-
-        result = {valueMO->getSegmentExpr(), constantZero};
-      }
-    }
-  } else {
-    auto segmentOffsetsPair = state.addressSpace.lazilyInitializedOffsets.find(segmentValue);
-    if (segmentOffsetsPair == state.addressSpace.lazilyInitializedOffsets.end()) {
-      terminateStateOnError(state, "segment not found in lazilyInitializedOffsets", Unhandled);
-      return result;
-    }
-
-    auto& offsets = segmentOffsetsPair->second;
-    if (offsets.end() == std::find(offsets.begin(), offsets.end(), offsetValue)) {
-      //If offset was not yet read and therefore is uninitialized, initialize it now
-      shouldReadFromOffset = false;
-      offsets.emplace_back(offsetValue);
-      Expr::Width typeWidth = getWidthForLLVMType(target->inst->getType());
-      const Array* array = CreateArrayWithName(state, typeWidth, "lazy_init_arr");
-      result = Expr::createTempRead(array, typeWidth);
-      state.addressSpace.getWriteable(mo,os)->write(offset, result);
-      state.addNondetValue(result, true, "lazy_init_value");
-    } else {
-      // simple path, value already exists, read it traditionally
-      shouldReadFromOffset = true;
-=======
->>>>>>> 8e45b64f
-    }
-  }
-  return result;
+    }
+  }
 }
 void Executor::handleWriteForLazyInit(ExecutionState &state,
                                       const ref<Expr> &offset,

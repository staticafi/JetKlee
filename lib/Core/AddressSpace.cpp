--- conflicted
+++ resolved
@@ -14,16 +14,11 @@
 #include "TimingSolver.h"
 
 #include "klee/Expr/Expr.h"
-<<<<<<< HEAD
-#include "klee/TimerStatIncrementer.h"
-#include "klee/KValue.h"
-=======
 #include "klee/Module/KValue.h"
 #include "klee/Statistics/TimerStatIncrementer.h"
 
 #include "CoreStats.h"
 
->>>>>>> ddfde338
 
 using namespace klee;
 
@@ -45,14 +40,8 @@
 }
 
 const ObjectState *AddressSpace::findObject(const MemoryObject *mo) const {
-<<<<<<< HEAD
-  const MemoryMap::value_type *res = objects.lookup(mo);
-
-  return res ? res->second : 0;
-=======
   const auto res = objects.lookup(mo);
   return res ? res->second.get() : nullptr;
->>>>>>> ddfde338
 }
 
 ObjectState *AddressSpace::getWriteable(const MemoryObject *mo,
@@ -62,21 +51,12 @@
   // If this address space owns they object, return it
   if (cowKey == os->copyOnWriteOwner)
     return const_cast<ObjectState*>(os);
-<<<<<<< HEAD
-  } else {
-    ObjectState *n = new ObjectState(*os);
-    n->copyOnWriteOwner = cowKey;
-    objects = objects.replace(std::make_pair(mo, n));
-    return n;
-  }
-=======
 
   // Add a copy of this object state that can be updated
   ref<ObjectState> newObjectState(new ObjectState(*os));
   newObjectState->copyOnWriteOwner = cowKey;
   objects = objects.replace(std::make_pair(mo, newObjectState));
   return newObjectState.get();
->>>>>>> ddfde338
 }
 
 bool AddressSpace::resolveInConcreteMap(const uint64_t& segment, uint64_t &address) const {
@@ -98,13 +78,9 @@
   if (segment != 0) {
     if (const SegmentMap::value_type *res = segmentMap.lookup(segment)) {
       // TODO bounds check?
-<<<<<<< HEAD
-      result = *objects.lookup(res->second);
-=======
       const auto& objpair = *objects.lookup(res->second);
       result.first = objpair.first;
       result.second = objpair.second.get();
->>>>>>> ddfde338
       return true;
     }
   }
@@ -116,11 +92,7 @@
                               const KValue &pointer,
                               ObjectPair &result,
                               bool &success,
-<<<<<<< HEAD
-                              llvm::Optional<uint64_t>& offset) const {
-=======
                               llvm::Optional<uint64_t> &offset) const {
->>>>>>> ddfde338
   if (pointer.isConstant()) {
     success = resolveOneConstantSegment(pointer, result);
     if (!success) {
@@ -136,12 +108,8 @@
     ref<ConstantExpr> segment = dyn_cast<ConstantExpr>(pointer.getSegment());
     if (segment.isNull()) {
       TimerStatIncrementer timer(stats::resolveTime);
-<<<<<<< HEAD
-      if (!solver->getValue(state, pointer.getSegment(), segment))
-=======
       if (!solver->getValue(state.constraints, pointer.getSegment(), segment,
                             state.queryMetaData))
->>>>>>> ddfde338
         return false;
     }
 
@@ -152,32 +120,21 @@
     }
 
     // didn't work, now we have to search
-<<<<<<< HEAD
-=======
        
->>>>>>> ddfde338
     MemoryObject hack;
     MemoryMap::iterator oi = objects.upper_bound(&hack);
     MemoryMap::iterator begin = objects.begin();
     MemoryMap::iterator end = objects.end();
-
+      
     MemoryMap::iterator start = oi;
     while (oi!=begin) {
       --oi;
-<<<<<<< HEAD
-      const MemoryObject *mo = oi->first;
-
-      bool mayBeTrue;
-      if (!solver->mayBeTrue(state,
-                             mo->getBoundsCheckPointer(pointer), mayBeTrue))
-=======
       const auto &mo = oi->first;
 
       bool mayBeTrue;
       if (!solver->mayBeTrue(state.constraints,
                              mo->getBoundsCheckPointer(pointer), mayBeTrue,
                              state.queryMetaData))
->>>>>>> ddfde338
         return false;
       if (mayBeTrue) {
         result.first = oi->first;
@@ -186,15 +143,9 @@
         return true;
       } else {
         bool mustBeTrue;
-<<<<<<< HEAD
-        if (!solver->mustBeTrue(state,
-                                UgeExpr::create(pointer.getOffset(), mo->getBaseExpr()),
-                                mustBeTrue))
-=======
         if (!solver->mustBeTrue(state.constraints,
                                 UgeExpr::create(pointer.getOffset(), mo->getBaseExpr()),
                                 mustBeTrue, state.queryMetaData))
->>>>>>> ddfde338
           return false;
         if (mustBeTrue)
           break;
@@ -206,30 +157,18 @@
       const auto &mo = oi->first;
 
       bool mustBeTrue;
-<<<<<<< HEAD
-      if (!solver->mustBeTrue(state,
-                              UltExpr::create(pointer.getOffset(), mo->getBaseExpr()),
-                              mustBeTrue))
-=======
       if (!solver->mustBeTrue(state.constraints,
                               UltExpr::create(pointer.getOffset(), mo->getBaseExpr()),
                               mustBeTrue, state.queryMetaData))
->>>>>>> ddfde338
         return false;
       if (mustBeTrue) {
         break;
       } else {
         bool mayBeTrue;
 
-<<<<<<< HEAD
-        if (!solver->mayBeTrue(state,
-                               mo->getBoundsCheckPointer(pointer),
-                               mayBeTrue))
-=======
         if (!solver->mayBeTrue(state.constraints,
                                mo->getBoundsCheckPointer(pointer), mayBeTrue,
                                state.queryMetaData))
->>>>>>> ddfde338
           return false;
         if (mayBeTrue) {
           result.first = oi->first;
@@ -255,11 +194,6 @@
   if (isa<ConstantExpr>(pointer.getSegment()))
     return resolveConstantPointer(state, solver, pointer, rl, maxResolutions, timeout);
 
-<<<<<<< HEAD
-  bool mayBeTrue;
-  ref<Expr> zeroSegment = ConstantExpr::create(0, pointer.getWidth());
-  if (!solver->mayBeTrue(state, Expr::createIsZero(pointer.getSegment()), mayBeTrue))
-=======
   TimerStatIncrementer timer(stats::resolveTime);
 
   bool mayBeTrue;
@@ -267,28 +201,17 @@
   if (!solver->mayBeTrue(state.constraints,
                          Expr::createIsZero(pointer.getSegment()),
                          mayBeTrue, state.queryMetaData))
->>>>>>> ddfde338
     return true;
   if (mayBeTrue && resolveConstantPointer(state, solver,
                                           KValue(zeroSegment, pointer.getValue()),
                                           rl, maxResolutions, timeout))
     return true;
   // TODO inefficient
-<<<<<<< HEAD
-  TimerStatIncrementer timer(stats::resolveTime);
-=======
->>>>>>> ddfde338
   for (const SegmentMap::value_type &res : segmentMap) {
     if (timeout && timeout < timer.delta())
       return true;
     ref<Expr> segmentExpr = ConstantExpr::create(res.first, pointer.getWidth());
     ref<Expr> expr = EqExpr::create(pointer.getSegment(), segmentExpr);
-<<<<<<< HEAD
-    if (!solver->mayBeTrue(state, expr, mayBeTrue))
-      return true;
-    if (mayBeTrue)
-      rl.push_back(*objects.lookup(res.second));
-=======
     if (!solver->mayBeTrue(state.constraints, expr, mayBeTrue,
                            state.queryMetaData))
       return true;
@@ -296,7 +219,6 @@
       const auto &pair = *objects.lookup(res.second);
       rl.emplace_back(pair.first, pair.second.get());
     }
->>>>>>> ddfde338
   }
   return false;
 }
@@ -312,13 +234,6 @@
     if (resolveOneConstantSegment(pointer, res))
       rl.push_back(res);
     return false;
-<<<<<<< HEAD
-  }
-  llvm::Optional<uint64_t> temp;
-  resolveAddressWithOffset(state, solver, pointer.getOffset(), rl, temp);
-
-  return false;
-=======
   }
   llvm::Optional<uint64_t> temp;
   resolveAddressWithOffset(state, solver, pointer.getOffset(), rl, temp);
@@ -354,36 +269,6 @@
       }
     }
   }
->>>>>>> ddfde338
-}
-void AddressSpace::resolveAddressWithOffset(const ExecutionState &state,
-                                            TimingSolver *solver,
-                                            const ref<Expr> &address,
-                                            ResolutionList &rl, llvm::Optional<uint64_t>& offset) const {
-  ConstantExpr* value = dyn_cast<ConstantExpr>(address);
-  if (!value)
-    return;
-
-  ObjectPair op;
-  for (const auto pair: concreteAddressMap) {
-    const auto& resolvedAddress = pair.first;
-    const auto& resolvedSegment = pair.second;
-    const auto *res = segmentMap.lookup(resolvedSegment);
-
-    if (!res)
-      continue;
-
-    op = *objects.lookup(res->second);
-    auto subexpr = SubExpr::alloc(address, ConstantExpr::alloc(resolvedAddress, Context::get().getPointerWidth()));
-    auto check = op.first->getBoundsCheckOffset(subexpr);
-    bool mayBeTrue = false;
-    if (solver->mayBeTrue(state, check, mayBeTrue)) {
-      if (mayBeTrue) {
-        rl.push_back(op);
-        offset = cast<ConstantExpr>(address)->getZExtValue() - resolvedAddress;
-      }
-    }
-  }
 }
 
 // These two are pretty big hack so we can sort of pass memory back
@@ -392,14 +277,9 @@
 // transparently avoid screwing up symbolics (if the byte is symbolic
 // then its concrete cache byte isn't being used) but is just a hack.
 
-<<<<<<< HEAD
-void AddressSpace::copyOutConcretes(const SegmentAddressMap &resolved, bool ignoreReadOnly) {
-  for (MemoryMap::iterator it = objects.begin(), ie = objects.end();
-=======
 void AddressSpace::copyOutConcretes(const SegmentAddressMap &resolved,
                                     bool ignoreReadOnly) {
   for (MemoryMap::iterator it = objects.begin(), ie = objects.end(); 
->>>>>>> ddfde338
        it != ie; ++it) {
     const MemoryObject *mo = it->first;
 
@@ -408,11 +288,7 @@
       continue;
 
     if (!mo->isUserSpecified) {
-<<<<<<< HEAD
-      ObjectState *os = it->second;
-=======
       const auto &os = it->second;
->>>>>>> ddfde338
       auto address = reinterpret_cast<std::uint8_t*>(pair->second);
 
       // if the allocated real virtual process' memory
@@ -433,18 +309,11 @@
   }
 }
 
-<<<<<<< HEAD
-bool AddressSpace::copyInConcretes(const SegmentAddressMap &resolved, ExecutionState &state, TimingSolver *solver) {
-  for (MemoryMap::iterator it = objects.begin(), ie = objects.end();
-       it != ie; ++it) {
-    const MemoryObject *mo = it->first;
-=======
 bool AddressSpace::copyInConcretes(const SegmentAddressMap &resolved,
                                    ExecutionState &state,
                                    TimingSolver *solver) {
   for (auto &obj : objects) {
     const MemoryObject *mo = obj.first;
->>>>>>> ddfde338
     auto pair = resolved.find(mo->segment);
     if (pair == resolved.end())
       continue;
@@ -452,11 +321,7 @@
     if (!mo->isUserSpecified) {
       const auto &os = obj.second;
 
-<<<<<<< HEAD
-      if (!copyInConcrete(mo, os, pair->second, state, solver))
-=======
       if (!copyInConcrete(mo, os.get(), pair->second, state, solver))
->>>>>>> ddfde338
         return false;
     }
   }
@@ -465,19 +330,12 @@
 }
 
 bool AddressSpace::copyInConcrete(const MemoryObject *mo, const ObjectState *os,
-<<<<<<< HEAD
-                                  const uint64_t &resolvedAddress, ExecutionState &state, TimingSolver *solver) {
-  auto address = reinterpret_cast<uint8_t*>(resolvedAddress);
-  auto &concreteStoreR = os->offsetPlane->concreteStore;
-  if (memcmp(address, concreteStoreR.data(), concreteStoreR.size()) != 0) {
-=======
                                   const uint64_t &resolvedAddress,
                                   ExecutionState &state,
                                   TimingSolver *solver) {
   auto address = reinterpret_cast<uint8_t*>(resolvedAddress);
   auto &concreteStoreR = os->offsetPlane->concreteStore;
   if (memcmp(address, concreteStoreR.data(), concreteStoreR.size())!=0) {
->>>>>>> ddfde338
     if (os->readOnly) {
       return false;
     } else {
@@ -487,6 +345,7 @@
   }
   return true;
 }
+
 void AddressSpace::writeToWOS(ExecutionState &state, TimingSolver *solver,
                               const uint8_t *address, ObjectState *wos) const {
   auto &concreteStoreW = wos->offsetPlane->concreteStore;
@@ -506,31 +365,8 @@
   }
 }
 
-void AddressSpace::writeToWOS(ExecutionState &state, TimingSolver *solver,
-                              const uint8_t *address, ObjectState *wos) const {
-  auto &concreteStoreW = wos->offsetPlane->concreteStore;
-  memcpy(concreteStoreW.data(), address, concreteStoreW.size());
-
-  if (concreteStoreW.size() == Context::get().getPointerWidth() / 8) {
-    KValue written = wos->read(0, Context::get().getPointerWidth());
-
-    ResolutionList rl;
-    llvm::Optional<uint64_t> offset;
-    resolveAddressWithOffset(state, solver, written.getValue(), rl, offset);
-    if (!rl.empty()) {
-      auto result = KValue(rl[0].first->getSegmentExpr(), ConstantExpr::alloc(offset.getValue(), Context::get().getPointerWidth()));
-      wos->write(0, result);
-      return;
-    }
-  }
-}
-
 /***/
 
 bool MemoryObjectLT::operator()(const MemoryObject *a, const MemoryObject *b) const {
   return a->id < b->id;
-<<<<<<< HEAD
-}
-=======
-}
->>>>>>> ddfde338
+}

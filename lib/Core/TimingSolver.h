//===-- TimingSolver.h ------------------------------------------*- C++ -*-===//
//
//                     The KLEE Symbolic Virtual Machine
//
// This file is distributed under the University of Illinois Open Source
// License. See LICENSE.TXT for details.
//
//===----------------------------------------------------------------------===//

#ifndef KLEE_TIMINGSOLVER_H
#define KLEE_TIMINGSOLVER_H

#include "klee/Expr/Assignment.h"
#include "klee/Expr/Constraints.h"
#include "klee/Expr/Expr.h"
#include "klee/Module/KValue.h"
#include "klee/Solver/Solver.h"
<<<<<<< HEAD
#include "klee/Internal/System/Time.h"
#include "klee/KValue.h"
#include "klee/Expr/Assignment.h"
=======
#include "klee/System/Time.h"
>>>>>>> ddfde338

#include <memory>
#include <vector>

namespace klee {
class ConstraintSet;
class Solver;

/// TimingSolver - A simple class which wraps a solver and handles
/// tracking the statistics that we care about.
class TimingSolver {
public:
  std::unique_ptr<Solver> solver;
  bool simplifyExprs;

public:
  /// TimingSolver - Construct a new timing solver.
  ///
  /// \param _simplifyExprs - Whether expressions should be
  /// simplified (via the constraint manager interface) prior to
  /// querying.
  TimingSolver(Solver *_solver, bool _simplifyExprs = true)
      : solver(_solver), simplifyExprs(_simplifyExprs) {}

  void setTimeout(time::Span t) { solver->setCoreSolverTimeout(t); }

  char *getConstraintLog(const Query &query) {
    return solver->getConstraintLog(query);
  }

  bool evaluate(const ConstraintSet &, ref<Expr>, Solver::Validity &result,
                SolverQueryMetaData &metaData);

  bool mustBeTrue(const ConstraintSet &, ref<Expr>, bool &result,
                  SolverQueryMetaData &metaData);

  bool mustBeFalse(const ConstraintSet &, ref<Expr>, bool &result,
                   SolverQueryMetaData &metaData);

  bool mayBeTrue(const ConstraintSet &, ref<Expr>, bool &result,
                 SolverQueryMetaData &metaData);

<<<<<<< HEAD
    bool getValue(const ExecutionState &, ref<Expr> expr, 
                  ref<ConstantExpr> &result);
    bool getValue(const ExecutionState &, KValue value,
                  ref<ConstantExpr> &segmentResult, ref<ConstantExpr> &offsetResult);

    bool getInitialValues(const ExecutionState&,
                          std::shared_ptr<const Assignment> &result);

    std::pair< ref<ConstantExpr>, ref<ConstantExpr> >
    getRange(const ExecutionState&, ref<Expr> query);
  };
=======
  bool mayBeFalse(const ConstraintSet &, ref<Expr>, bool &result,
                  SolverQueryMetaData &metaData);

  bool getValue(const ConstraintSet &, ref<Expr> expr,
                ref<ConstantExpr> &result, SolverQueryMetaData &metaData);

  bool getValue(const ConstraintSet &, KValue value,
                ref<ConstantExpr> &segmentResult,
                ref<ConstantExpr> &offsetResult,
                SolverQueryMetaData &metaData);
>>>>>>> ddfde338

  bool getInitialValues(const ConstraintSet&,
                          std::shared_ptr<const Assignment> &result,
                        SolverQueryMetaData &metaData);

  std::pair<ref<ConstantExpr>, ref<ConstantExpr>> getRange(
                                           const ConstraintSet &,
                                           ref<Expr> query,
                                           SolverQueryMetaData &metaData);
};
}

#endif /* KLEE_TIMINGSOLVER_H */<|MERGE_RESOLUTION|>--- conflicted
+++ resolved
@@ -15,13 +15,7 @@
 #include "klee/Expr/Expr.h"
 #include "klee/Module/KValue.h"
 #include "klee/Solver/Solver.h"
-<<<<<<< HEAD
-#include "klee/Internal/System/Time.h"
-#include "klee/KValue.h"
-#include "klee/Expr/Assignment.h"
-=======
 #include "klee/System/Time.h"
->>>>>>> ddfde338
 
 #include <memory>
 #include <vector>
@@ -64,19 +58,6 @@
   bool mayBeTrue(const ConstraintSet &, ref<Expr>, bool &result,
                  SolverQueryMetaData &metaData);
 
-<<<<<<< HEAD
-    bool getValue(const ExecutionState &, ref<Expr> expr, 
-                  ref<ConstantExpr> &result);
-    bool getValue(const ExecutionState &, KValue value,
-                  ref<ConstantExpr> &segmentResult, ref<ConstantExpr> &offsetResult);
-
-    bool getInitialValues(const ExecutionState&,
-                          std::shared_ptr<const Assignment> &result);
-
-    std::pair< ref<ConstantExpr>, ref<ConstantExpr> >
-    getRange(const ExecutionState&, ref<Expr> query);
-  };
-=======
   bool mayBeFalse(const ConstraintSet &, ref<Expr>, bool &result,
                   SolverQueryMetaData &metaData);
 
@@ -87,7 +68,6 @@
                 ref<ConstantExpr> &segmentResult,
                 ref<ConstantExpr> &offsetResult,
                 SolverQueryMetaData &metaData);
->>>>>>> ddfde338
 
   bool getInitialValues(const ConstraintSet&,
                           std::shared_ptr<const Assignment> &result,

//===-- ExecutorUtil.cpp --------------------------------------------------===//
//
//                     The KLEE Symbolic Virtual Machine
//
// This file is distributed under the University of Illinois Open Source
// License. See LICENSE.TXT for details.
//
//===----------------------------------------------------------------------===//

#include "Context.h"
#include "Executor.h"

#include "klee/Config/Version.h"
#include "klee/Core/Interpreter.h"
#include "klee/Expr/Expr.h"
#include "klee/Module/KModule.h"
#include "klee/Solver/Solver.h"
#include "klee/Support/ErrorHandling.h"

#include "llvm/IR/Constants.h"
#include "llvm/IR/DataLayout.h"
#include "llvm/IR/Function.h"
#include "llvm/IR/GetElementPtrTypeIterator.h"
#include "llvm/IR/Instructions.h"
#include "llvm/IR/Module.h"
#include "llvm/IR/Operator.h"
#include "llvm/Support/raw_ostream.h"

#include <cassert>

using namespace llvm;

namespace klee {

  KValue Executor::evalConstant(const Constant *c,
                                const KInstruction *ki) {
    if (!ki) {
      KConstant* kc = kmodule->getKConstant(c);
      if (kc)
        ki = kc->ki;
    }

    if (const llvm::ConstantExpr *ce = dyn_cast<llvm::ConstantExpr>(c)) {
      return evalConstantExpr(ce, ki);
    } else {
      if (const ConstantInt *ci = dyn_cast<ConstantInt>(c)) {
        return KValue(ConstantExpr::alloc(ci->getValue()));
      } else if (const ConstantFP *cf = dyn_cast<ConstantFP>(c)) {
        return KValue(ConstantExpr::alloc(cf->getValueAPF().bitcastToAPInt()));
      } else if (const GlobalValue *gv = dyn_cast<GlobalValue>(c)) {
        auto it = globalAddresses.find(gv);
        assert(it != globalAddresses.end());
        return it->second;
      } else if (isa<ConstantPointerNull>(c)) {
        return KValue(Expr::createPointer(0));
      } else if (isa<UndefValue>(c) || isa<ConstantAggregateZero>(c)) {
        if (getWidthForLLVMType(c->getType()) == 0) {
          if (isa<llvm::LandingPadInst>(ki->inst)) {
            klee_warning_once(0, "Using zero size array fix for landingpad instruction filter");
<<<<<<< HEAD
            return ConstantExpr::create(0, 1);
=======
>>>>>>> ddfde338
            return KValue(ConstantExpr::create(0, 1));
          }
        }
        return KValue(ConstantExpr::create(0, getWidthForLLVMType(c->getType())));
      } else if (const ConstantDataSequential *cds =
                 dyn_cast<ConstantDataSequential>(c)) {
        // Handle a vector or array: first element has the smallest address,
        // the last element the highest
        std::vector<KValue> kids;
        for (unsigned i = cds->getNumElements(); i != 0; --i) {
          kids.push_back(evalConstant(cds->getElementAsConstant(i - 1), ki));
        }
        assert(Context::get().isLittleEndian() &&
               "FIXME:Broken for big endian");
        return KValue::concatValues(kids);
      } else if (const ConstantStruct *cs = dyn_cast<ConstantStruct>(c)) {
        const StructLayout *sl = kmodule->targetData->getStructLayout(cs->getType());
        llvm::SmallVector<KValue, 4> kids;
        for (unsigned i = cs->getNumOperands(); i != 0; --i) {
          unsigned op = i-1;
          KValue kid = evalConstant(cs->getOperand(op), ki);

          uint64_t thisOffset = sl->getElementOffsetInBits(op),
            nextOffset = (op == cs->getNumOperands() - 1)
            ? sl->getSizeInBits()
            : sl->getElementOffsetInBits(op+1);
          if (nextOffset-thisOffset > kid.getWidth()) {
            uint64_t paddingWidth = nextOffset-thisOffset-kid.getWidth();
            kids.push_back(KValue(ConstantExpr::create(0, paddingWidth)));
          }

          kids.push_back(kid);
        }
        assert(Context::get().isLittleEndian() &&
               "FIXME:Broken for big endian");
        return KValue::concatValues(kids);
      } else if (const ConstantArray *ca = dyn_cast<ConstantArray>(c)){
        llvm::SmallVector<KValue, 4> kids;
        for (unsigned i = ca->getNumOperands(); i != 0; --i) {
          unsigned op = i-1;
          kids.push_back(evalConstant(ca->getOperand(op), ki));
        }
        assert(Context::get().isLittleEndian() &&
               "FIXME:Broken for big endian");
        return KValue::concatValues(kids);
      } else if (const ConstantVector *cv = dyn_cast<ConstantVector>(c)) {
        llvm::SmallVector<KValue, 8> kids;
        const size_t numOperands = cv->getNumOperands();
        kids.reserve(numOperands);
        for (unsigned i = numOperands; i != 0; --i) {
          kids.push_back(evalConstant(cv->getOperand(i - 1), ki));
        }
        assert(Context::get().isLittleEndian() &&
               "FIXME:Broken for big endian");
        return KValue::concatValues(kids);
      } else if (const BlockAddress * ba = dyn_cast<BlockAddress>(c)) {
        // return the address of the specified basic block in the specified function
        const auto arg_bb = (BasicBlock *) ba->getOperand(1);
        const auto res = Expr::createPointer(reinterpret_cast<std::uint64_t>(arg_bb));
        return KValue(res);
      } else {
        std::string msg("Cannot handle constant ");
        llvm::raw_string_ostream os(msg);
        os << "'" << *c << "' at location "
           << (ki ? ki->getSourceLocation() : "[unknown]");
        klee_error("%s", os.str().c_str());
      }
    }
  }

  KValue Executor::evalConstantExpr(const llvm::ConstantExpr *ce,
                                    const KInstruction *ki) {
    llvm::Type *type = ce->getType();

    KValue op1, op2, op3;
    int numOperands = ce->getNumOperands();

    if (numOperands > 0)
      op1 = evalConstant(ce->getOperand(0), ki);
    if (numOperands > 1)
      op2 = evalConstant(ce->getOperand(1), ki);
    if (numOperands > 2)
      op3 = evalConstant(ce->getOperand(2), ki);

    if (numOperands == 2 && op1.isZero() && ce->getOpcode() == Instruction::GetElementPtr)
      if (!op2.getSegment().isNull())
        op1 = op2;

    /* Checking for possible errors during constant folding */
    switch (ce->getOpcode()) {
    case Instruction::SDiv:
    case Instruction::UDiv:
    case Instruction::SRem:
    case Instruction::URem:
      if (cast<ConstantExpr>(op2.getValue())->getLimitedValue() == 0) {
        std::string msg("Division/modulo by zero during constant folding at location ");
        llvm::raw_string_ostream os(msg);
        os << (ki ? ki->getSourceLocation() : "[unknown]");
        klee_error("%s", os.str().c_str());
      }
      break;
    case Instruction::Shl:
    case Instruction::LShr:
    case Instruction::AShr:
      if (cast<ConstantExpr>(op2.getValue())->getLimitedValue() >= op1.getWidth()) {
        std::string msg("Overshift during constant folding at location ");
        llvm::raw_string_ostream os(msg);
        os << (ki ? ki->getSourceLocation() : "[unknown]");
        klee_error("%s", os.str().c_str());
      }
    }

    std::string msg("Unknown ConstantExpr type");
    llvm::raw_string_ostream os(msg);

    switch (ce->getOpcode()) {
    default :
      os << "'" << *ce << "' at location "
         << (ki ? ki->getSourceLocation() : "[unknown]");
      klee_error("%s", os.str().c_str());

    case Instruction::Trunc:
    case Instruction::IntToPtr:
    case Instruction::PtrToInt:
    case Instruction::ZExt:  return op1.ZExt(getWidthForLLVMType(type));
    case Instruction::SExt:  return op1.SExt(getWidthForLLVMType(type));
    case Instruction::Add:   return op1.Add(op2);
    case Instruction::Sub:   return op1.Sub(op2);
    case Instruction::Mul:   return op1.Mul(op2);
    case Instruction::SDiv:  return op1.SDiv(op2);
    case Instruction::UDiv:  return op1.UDiv(op2);
    case Instruction::SRem:  return op1.SRem(op2);
    case Instruction::URem:  return op1.URem(op2);
    case Instruction::And:   return op1.And(op2);
    case Instruction::Or:    return op1.Or(op2);
    case Instruction::Xor:   return op1.Xor(op2);
    case Instruction::Shl:   return op1.Shl(op2);
    case Instruction::LShr:  return op1.LShr(op2);
    case Instruction::AShr:  return op1.AShr(op2);
    case Instruction::BitCast:  return op1;

    case Instruction::GetElementPtr: {
      const Expr::Width pointerWidth = Context::get().getPointerWidth();
      KValue base = op1.ZExt(pointerWidth);

      for (gep_type_iterator ii = gep_type_begin(ce), ie = gep_type_end(ce);
           ii != ie; ++ii) {
        KValue indexOp
            = evalConstant(cast<Constant>(ii.getOperand()), ki);
        ref<ConstantExpr> indexValue = cast<ConstantExpr>(indexOp.getValue());
        if (indexValue->isZero())
			continue;

        // Handle a struct index, which adds its field offset to the pointer.
        if (auto STy = ii.getStructTypeOrNull()) {
<<<<<<< HEAD
#else
        if (StructType *STy = dyn_cast<StructType>(*ii)) {
#endif
=======
>>>>>>> ddfde338
          unsigned ElementIdx = indexValue->getZExtValue();
          const StructLayout *SL = kmodule->targetData->getStructLayout(STy);
          base = base.Add(ConstantExpr::alloc(
							APInt(Context::get().getPointerWidth(),
						    SL->getElementOffset(ElementIdx))));
		  continue;
        }

        // For array or vector indices, scale the index by the size of the type.
        // Indices can be negative

        base = base.Add(indexOp.SExt(Context::get().getPointerWidth())
                             .Mul(ConstantExpr::alloc(
                                 APInt(Context::get().getPointerWidth(),
                                       kmodule->targetData->getTypeAllocSize(
										 ii.getIndexedType())))));
      }
      return base;
    }
      
    case Instruction::ICmp: {
      switch(ce->getPredicate()) {
      default: assert(0 && "unhandled ICmp predicate");
      case ICmpInst::ICMP_EQ:  return op1.Eq(op2);
      case ICmpInst::ICMP_NE:  return op1.Ne(op2);
      case ICmpInst::ICMP_UGT: return op1.Ugt(op2);
      case ICmpInst::ICMP_UGE: return op1.Uge(op2);
      case ICmpInst::ICMP_ULT: return op1.Ult(op2);
      case ICmpInst::ICMP_ULE: return op1.Ule(op2);
      case ICmpInst::ICMP_SGT: return op1.Sgt(op2);
      case ICmpInst::ICMP_SGE: return op1.Sge(op2);
      case ICmpInst::ICMP_SLT: return op1.Slt(op2);
      case ICmpInst::ICMP_SLE: return op1.Sle(op2);
      }
    }

    case Instruction::Select:
      return op1.Select(op2, op3);

    case Instruction::FAdd:
    case Instruction::FSub:
    case Instruction::FMul:
    case Instruction::FDiv:
    case Instruction::FRem:
    case Instruction::FPTrunc:
    case Instruction::FPExt:
    case Instruction::UIToFP:
    case Instruction::SIToFP:
    case Instruction::FPToUI:
    case Instruction::FPToSI:
    case Instruction::FCmp:
      assert(0 && "floating point ConstantExprs unsupported");
    }
    llvm_unreachable("Unsupported expression in evalConstantExpr");
    return op1;
  }
}<|MERGE_RESOLUTION|>--- conflicted
+++ resolved
@@ -57,10 +57,6 @@
         if (getWidthForLLVMType(c->getType()) == 0) {
           if (isa<llvm::LandingPadInst>(ki->inst)) {
             klee_warning_once(0, "Using zero size array fix for landingpad instruction filter");
-<<<<<<< HEAD
-            return ConstantExpr::create(0, 1);
-=======
->>>>>>> ddfde338
             return KValue(ConstantExpr::create(0, 1));
           }
         }
@@ -216,12 +212,6 @@
 
         // Handle a struct index, which adds its field offset to the pointer.
         if (auto STy = ii.getStructTypeOrNull()) {
-<<<<<<< HEAD
-#else
-        if (StructType *STy = dyn_cast<StructType>(*ii)) {
-#endif
-=======
->>>>>>> ddfde338
           unsigned ElementIdx = indexValue->getZExtValue();
           const StructLayout *SL = kmodule->targetData->getStructLayout(STy);
           base = base.Add(ConstantExpr::alloc(

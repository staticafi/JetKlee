--- conflicted
+++ resolved
@@ -162,23 +162,13 @@
 }
 
 ExecutionState::NondetValue&
-<<<<<<< HEAD
-ExecutionState::addNondetValue(const KValue& kval, bool isSigned, const std::string& name) { 
-=======
 ExecutionState::addNondetValue(const KValue &kval, bool isSigned, const std::string& name) {
->>>>>>> ddfde338
     nondetValues.emplace_back(kval, isSigned, name);
     return nondetValues.back();
 }
 
-<<<<<<< HEAD
-void ExecutionState::addSymbolic(const MemoryObject *mo, const Array *array) { 
-  mo->refCount++;
-  symbolics.push_back(std::make_pair(mo, array));
-=======
 void ExecutionState::addSymbolic(const MemoryObject *mo, const Array *array) {
   symbolics.emplace_back(ref<const MemoryObject>(mo), array);
->>>>>>> ddfde338
 }
 
 /**/

--- conflicted
+++ resolved
@@ -13,192 +13,13 @@
 #include "Memory.h"
 
 #include "klee/Expr/Expr.h"
-<<<<<<< HEAD
-#include "klee/Internal/ADT/ImmutableMap.h"
-#include "klee/Internal/System/Time.h"
-#include "klee/KValue.h"
-=======
 #include "klee/ADT/ImmutableMap.h"
 #include "klee/System/Time.h"
 #include "klee/Module/KValue.h"
->>>>>>> ddfde338
 
 #include "llvm/ADT/Optional.h"
 
 namespace klee {
-<<<<<<< HEAD
-class ExecutionState;
-class MemoryObject;
-class ObjectState;
-class TimingSolver;
-
-template<class T> class ref;
-
-typedef std::pair<const MemoryObject*, const ObjectState*> ObjectPair;
-typedef std::vector<ObjectPair> ResolutionList;
-
-/// Function object ordering MemoryObject's by id.
-struct MemoryObjectLT {
-  bool operator()(const MemoryObject *a, const MemoryObject *b) const;
-};
-
-typedef ImmutableMap<const MemoryObject*, ObjectHolder, MemoryObjectLT> MemoryMap;
-typedef ImmutableMap<uint64_t, const MemoryObject*> SegmentMap;
-typedef std::map</*address*/ const uint64_t, /*segment*/ const uint64_t> ConcreteAddressMap;
-typedef std::map</*segment*/ const uint64_t, /*address*/ const uint64_t> SegmentAddressMap;
-typedef std::map</*segment*/ const uint64_t, /*symbolic array*/ ref<Expr>> RemovedObjectsMap;
-
-class AddressSpace {
-  friend class ExecutionState;
-
-private:
-  /// Epoch counter used to control ownership of objects.
-  mutable unsigned cowKey;
-
-  /// Unsupported, use copy constructor
-  AddressSpace &operator=(const AddressSpace &);
-
-public:
-  /// The MemoryObject -> ObjectState map that constitutes the
-  /// address space.
-  ///
-  /// The set of objects where o->copyOnWriteOwner == cowKey are the
-  /// objects that we own.
-  ///
-  /// \invariant forall o in objects, o->copyOnWriteOwner <= cowKey
-  MemoryMap objects;
-
-  SegmentMap segmentMap;
-
-  ConcreteAddressMap concreteAddressMap;
-
-  RemovedObjectsMap removedObjectsMap;
-
-  AddressSpace() : cowKey(1) {}
-  AddressSpace(const AddressSpace &b)
-      : cowKey(++b.cowKey),
-        objects(b.objects),
-        segmentMap(b.segmentMap),
-        removedObjectsMap(b.removedObjectsMap) { }
-  ~AddressSpace() {}
-
-  /// Looks up constant segment in concreteAddressMap.
-  /// \param segment segment to search for
-  /// \param[out] address found address for given segment
-  /// \return true iff address was found
-  bool resolveInConcreteMap(const uint64_t &segment, uint64_t &address) const;
-
-  /// Looks up constant segment in segmentMap
-  /// \param pointer KValue containing ConstantExpr non-zero segment
-  /// \param[out] result ObjectPair found for given segment
-  /// \return true iff an ObjectPair was found
-  bool resolveOneConstantSegment(const KValue &pointer,
-                                 ObjectPair &result) const;
-
-  /// Resolve address to an ObjectPair in result.
-  ///
-  /// \param state The state this address space is part of.
-  /// \param solver A solver used to determine possible
-  ///               locations of the \a address.
-  /// \param address The address to search for.
-  /// \param[out] result An ObjectPair this address can resolve to
-  ///               (when returning true).
-  /// \param[out] offset if resolveOne found OP by address,
-  ///               sends back offset value at which it was found.
-  /// \param[out] success is set to true if param result has been set
-  /// \return true iff an object was found at \a address.
-  bool resolveOne(ExecutionState &state,
-                  TimingSolver *solver,
-                  const KValue &pointer,
-                  ObjectPair &result,
-                  bool &success,
-                  llvm::Optional<uint64_t> &offset) const;
-
-  /// Resolve pointer `p` to a list of `ObjectPairs` it can point
-  /// to. If `maxResolutions` is non-zero then no more than that many
-  /// pairs will be returned.
-  ///
-  /// \return true iff the resolution is incomplete (`maxResolutions`
-  /// is non-zero and it was reached, or a query timed out).
-  bool resolve(ExecutionState &state,
-               TimingSolver *solver,
-               const KValue &pointer,
-               ResolutionList &rl,
-               unsigned maxResolutions=0,
-               time::Span timeout=time::Span()) const;
-
-  /// Resolve pointer, first checking for constant segment in segmentMap
-  /// and then for constant address in concreteAddressMap, Without returning the offset value
-  // TODO:: timeout and maxResolutions
-  bool resolveConstantPointer(ExecutionState &state,
-                              TimingSolver *solver,
-                              const KValue &pointer,
-                              ResolutionList &rl,
-                              unsigned maxResolutions=0,
-                              time::Span timeout=time::Span()) const;
-
-  /***/
-
-  /// Add a binding to the address space.
-  void bindObject(const MemoryObject *mo, ObjectState *os);
-
-  /// Remove a binding from the address space.
-  void unbindObject(const MemoryObject *mo);
-
-  /// Lookup a binding from a MemoryObject.
-  const ObjectState *findObject(const MemoryObject *mo) const;
-
-  /// \brief Obtain an ObjectState suitable for writing.
-  ///
-  /// This returns a writeable object state, creating a new copy of
-  /// the given ObjectState if necessary. If the address space owns
-  /// the ObjectState then this routine effectively just strips the
-  /// const qualifier it.
-  ///
-  /// \param mo The MemoryObject to get a writeable ObjectState for.
-  /// \param os The current binding of the MemoryObject.
-  /// \return A writeable ObjectState (\a os or a copy).
-  ObjectState *getWriteable(const MemoryObject *mo, const ObjectState *os);
-
-  /// Copy the concrete values of all managed ObjectStates into the
-  /// actual system memory location they were allocated at.
-  void copyOutConcretes(const SegmentAddressMap &resolved, bool ignoreReadOnly = false);
-
-  /// Copy the concrete values of all managed ObjectStates back from
-  /// the actual system memory location they were allocated
-  /// at. ObjectStates will only be written to (and thus,
-  /// potentially copied) if the memory values are different from
-  /// the current concrete values.
-  ///
-  /// \retval true The copy succeeded.
-  /// \retval false The copy failed because a read-only object was modified.
-  bool copyInConcretes(const SegmentAddressMap &resolved, ExecutionState &state, TimingSolver *solver);
-
-  /// Updates the memory object with the raw memory from the address
-  ///
-  /// @param mo The MemoryObject to update
-  /// @param os The associated memory state containing the actual data
-  /// @param src_address the address to copy from
-  /// @return
-  bool copyInConcrete(const MemoryObject *mo, const ObjectState *os,
-                      const uint64_t &resolvedAddress, ExecutionState &state, TimingSolver *solver);
-
-  /// Checks if address can be found within bounds of concrete addresses in AddressSpace::concreteAddressMap
-  /// \param state
-  /// \param solver
-  /// \param address contains constant address which we are looking for
-  /// \param rl ResolutionList containing found ObjectPairs
-  void resolveAddressWithOffset(const ExecutionState &state,
-                                TimingSolver *solver,
-                                const ref<Expr> &address,
-                                ResolutionList &rl, llvm::Optional<uint64_t>& offset) const;
-
-  /// writes data from address to ObjectStates concrete store, checking if value stored in address has same length as
-  /// pointer on current platform.
-  /// if yes, resolveAddressWithOffset is called to check if it is not a pointer we have already seen before.
-  void writeToWOS(ExecutionState &state, TimingSolver *solver, const uint8_t *address, ObjectState *wos) const;
-};
-=======
   class ExecutionState;
   class MemoryObject;
   class ObjectState;
@@ -378,7 +199,6 @@
     void writeToWOS(ExecutionState &state, TimingSolver *solver,
                     const uint8_t *address, ObjectState *wos) const;
   };
->>>>>>> ddfde338
 } // End klee namespace
 
 #endif /* KLEE_ADDRESSSPACE_H */
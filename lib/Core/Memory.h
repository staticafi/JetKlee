--- conflicted
+++ resolved
@@ -13,13 +13,8 @@
 #include "Context.h"
 #include "TimingSolver.h"
 
-<<<<<<< HEAD
-#include "klee/KValue.h"
-#include "klee/util/BitArray.h"
-=======
 #include "klee/ADT/BitArray.h"
 #include "klee/Module/KValue.h"
->>>>>>> ddfde338
 
 #include "llvm/ADT/Optional.h"
 #include "llvm/ADT/StringExtras.h"
@@ -90,12 +85,7 @@
   // XXX this is just a temp hack, should be removed
   explicit
   MemoryObject()
-<<<<<<< HEAD
-    : refCount(0),
-      id(counter++),
-=======
     : id(counter++),
->>>>>>> ddfde338
       segment(0),
       size(0),
       isFixed(true),
@@ -107,12 +97,7 @@
                bool _isLocal, bool _isGlobal, bool _isFixed,
                const llvm::Value *_allocSite,
                MemoryManager *_parent)
-<<<<<<< HEAD
-    : refCount(0), 
-      id(counter++),
-=======
     : id(counter++),
->>>>>>> ddfde338
       segment(0),
       size(ZExtExpr::create(_size, Context::get().getPointerWidth())),
       name("unnamed"),
@@ -126,18 +111,10 @@
 
     MemoryObject(uint64_t segment, ref<Expr> _size,
                  uint64_t _allocatedSize,
-<<<<<<< HEAD
-               bool _isLocal, bool _isGlobal, bool _isFixed,
-               const llvm::Value *_allocSite,
-               MemoryManager *_parent)
-    : refCount(0),
-      id(counter++),
-=======
                  bool _isLocal, bool _isGlobal, bool _isFixed,
                  const llvm::Value *_allocSite,
                  MemoryManager *_parent)
     : id(counter++),
->>>>>>> ddfde338
       segment(segment),
       size(ZExtExpr::create(_size, Context::get().getPointerWidth())),
       allocatedSize(_allocatedSize),
@@ -175,22 +152,18 @@
   ref<ConstantExpr> getSegmentExpr() const {
     return ConstantExpr::create(segment, Context::get().getPointerWidth());
   }
-<<<<<<< HEAD
-  ref<ConstantExpr> getBaseExpr() const { 
-=======
   ref<ConstantExpr> getBaseExpr() const {
->>>>>>> ddfde338
     return ConstantExpr::create(0, Context::get().getPointerWidth());
   }
   KValue getPointer() const {
     return KValue(getSegmentExpr(), getBaseExpr());
-<<<<<<< HEAD
   }
   KValue getPointer(uint64_t offset) const {
-    return KValue(getSegmentExpr(), ConstantExpr::create(offset, Context::get().getPointerWidth()));
+    return KValue(getSegmentExpr(),
+                  ConstantExpr::create(offset, Context::get().getPointerWidth()));
   }
   std::string getSegmentString() const {
-    return std::string("Segment: [" + std::to_string(segment) + "]");
+    return "Segment: [" + std::to_string(segment) + "]";
   }
   std::string getSizeString() const {
     if (ConstantExpr *CE = dyn_cast<ConstantExpr>(size)) {
@@ -199,23 +172,6 @@
       return "symbolic";
     }
   }
-=======
-  }
-  KValue getPointer(uint64_t offset) const {
-    return KValue(getSegmentExpr(),
-                  ConstantExpr::create(offset, Context::get().getPointerWidth()));
-  }
-  std::string getSegmentString() const {
-    return "Segment: [" + std::to_string(segment) + "]";
-  }
-  std::string getSizeString() const {
-    if (ConstantExpr *CE = dyn_cast<ConstantExpr>(size)) {
-      return std::to_string(CE->getZExtValue());
-    } else {
-      return "symbolic";
-    }
-  }
->>>>>>> ddfde338
   ref<Expr> getSizeExpr() const {
     return size;
   }
@@ -247,8 +203,6 @@
                                                                size->getWidth())));
   }
 
-<<<<<<< HEAD
-=======
   /// Compare this object with memory object b.
   /// \param b memory object to compare with
   /// \return <0 if this is smaller, 0 if both are equal, >0 if b is smaller
@@ -266,7 +220,6 @@
     return 0;
   }
 
->>>>>>> ddfde338
 private:
   ref<Expr> getBoundsCheckSegment(ref<Expr> segment) const {
     return EqExpr::create(getSegmentExpr(), segment);
@@ -335,20 +288,6 @@
 class ObjectStatePlane {
 private:
   friend class AddressSpace;
-<<<<<<< HEAD
-
-  const ObjectState *parent;
-
-  std::vector<uint8_t> concreteStore;
-
-  // XXX cleanup name of flushMask (its backwards or something)
-  BitArray concreteMask;
-
-  // mutable because may need flushed during read of const
-  mutable BitArray flushMask;
-
-  SparseVector<ref<Expr> > knownSymbolics;
-=======
   friend class ref<ObjectState>;
 
   /// @brief Required by klee::ref-managed objects
@@ -369,7 +308,6 @@
   /// unflushedMask[byte] is set if byte is unflushed
   /// mutable because may need flushed during read of const
   mutable BitArray unflushedMask;
->>>>>>> ddfde338
 
   // mutable because we may need flush during read of const
   mutable UpdateList updates;
@@ -393,11 +331,7 @@
   ObjectStatePlane(const ObjectState *parent, const Array *array);
 
   ObjectStatePlane(const ObjectState *parent, const ObjectStatePlane &os);
-<<<<<<< HEAD
-  ~ObjectStatePlane();
-=======
   ~ObjectStatePlane() = default;
->>>>>>> ddfde338
 
   /// Make contents all concrete and zero
   void initializeToZero();
@@ -460,11 +394,6 @@
   unsigned copyOnWriteOwner; // exclusively for AddressSpace
 
   friend class ObjectHolder;
-<<<<<<< HEAD
-  unsigned refCount;
-
-  const MemoryObject *object;
-=======
   friend class ref<ObjectState>;
   friend class ref<const ObjectState>;
 
@@ -472,7 +401,6 @@
   mutable ReferenceCounter _refCount;
 
   ref<const MemoryObject> object;
->>>>>>> ddfde338
 
 
 public:
@@ -497,11 +425,7 @@
   ObjectState(const ObjectState &os, const MemoryObject *mo);
   ~ObjectState();
 
-<<<<<<< HEAD
-  const MemoryObject *getObject() const { return object; }
-=======
   const MemoryObject *getObject() const { return object.get(); }
->>>>>>> ddfde338
 
   void setReadOnly(bool ro) {
     readOnly = ro;

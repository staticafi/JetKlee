//===-- Executor.h ----------------------------------------------*- C++ -*-===//
//
//                     The KLEE Symbolic Virtual Machine
//
// This file is distributed under the University of Illinois Open Source
// License. See LICENSE.TXT for details.
//
//===----------------------------------------------------------------------===//
//
// Class to perform actual execution, hides implementation details from external
// interpreter.
//
//===----------------------------------------------------------------------===//

#ifndef KLEE_EXECUTOR_H
#define KLEE_EXECUTOR_H

#include "ExecutionState.h"
#include "UserSearcher.h"

#include "klee/ADT/RNG.h"
#include "klee/Core/BranchTypes.h"
#include "klee/Core/Interpreter.h"
#include "klee/Core/TerminationTypes.h"
#include "klee/Expr/ArrayCache.h"
#include "klee/Expr/ArrayExprOptimizer.h"
#include "klee/Module/Cell.h"
#include "klee/Module/KInstruction.h"
#include "klee/Module/KModule.h"
#include "klee/System/Time.h"

#include "llvm/ADT/Twine.h"
#include "llvm/Support/raw_ostream.h"

#include <map>
#include <memory>
#include <set>
#include <string>
#include <unordered_map>
#include <vector>

struct KTest;

namespace llvm {
  class BasicBlock;
  class BranchInst;
  class CallInst;
  class LandingPadInst;
  class Constant;
  class ConstantExpr;
  class Function;
  class GlobalValue;
  class Instruction;
  class LLVMContext;
  class DataLayout;
  class Twine;
  class Value;
}

namespace klee {  
  class Array;
  struct Cell;
  class ExecutionState;
  class ExternalDispatcher;
  class Expr;
  class InstructionInfoTable;
  struct KFunction;
  struct KInstruction;
  class KInstIterator;
  class KModule;
  class MemoryManager;
  class MemoryObject;
  class ObjectState;
  class PTree;
  class Searcher;
  class SeedInfo;
  class SpecialFunctionHandler;
  struct StackFrame;
  class StatsTracker;
  class TimingSolver;
  class TreeStreamWriter;
  class MergeHandler;
  class MergingSearcher;
  template<class T> class ref;



  /// \todo Add a context object to keep track of data only live
  /// during an instruction step. Should contain addedStates,
  /// removedStates, and haltExecution, among others.

class Executor : public Interpreter {
  friend class OwningSearcher;
  friend class WeightedRandomSearcher;
  friend class SpecialFunctionHandler;
  friend class StatsTracker;
  friend class MergeHandler;
  friend klee::Searcher *klee::constructUserSearcher(Executor &executor);

public:
  typedef std::pair<ExecutionState*,ExecutionState*> StatePair;

<<<<<<< HEAD
  enum TerminateReason {
    Abort,
    Assert,
    BadVectorAccess,
    Exec,
    External,
    Free,
    Leak,
    Model,
    Overflow,
    Ptr,
    ReadOnly,
    ReportError,
    User,
    Unhandled
  };
=======
  /// The random number generator.
  RNG theRNG;
>>>>>>> ddfde338

private:
  std::unique_ptr<KModule> kmodule;
  InterpreterHandler *interpreterHandler;
  Searcher *searcher;

  ExternalDispatcher *externalDispatcher;
  TimingSolver *solver;
  MemoryManager *memory;
  std::set<ExecutionState*, ExecutionStateIDCompare> states;
  StatsTracker *statsTracker;
  TreeStreamWriter *pathWriter, *symPathWriter;
  SpecialFunctionHandler *specialFunctionHandler;
  TimerGroup timers;
  std::unique_ptr<PTree> processTree;

  /// Used to track states that have been added during the current
  /// instructions step. 
  /// \invariant \ref addedStates is a subset of \ref states. 
  /// \invariant \ref addedStates and \ref removedStates are disjoint.
  std::vector<ExecutionState *> addedStates;
  /// Used to track states that have been removed during the current
  /// instructions step. 
  /// \invariant \ref removedStates is a subset of \ref states. 
  /// \invariant \ref addedStates and \ref removedStates are disjoint.
  std::vector<ExecutionState *> removedStates;

  /// When non-empty the Executor is running in "seed" mode. The
  /// states in this map will be executed in an arbitrary order
  /// (outside the normal search interface) until they terminate. When
  /// the states reach a symbolic branch then either direction that
  /// satisfies one or more seeds will be added to this map. What
  /// happens with other states (that don't satisfy the seeds) depends
  /// on as-yet-to-be-determined flags.
  std::map<ExecutionState*, std::vector<SeedInfo> > seedMap;
  
  /// Map of globals to their representative memory object.
  std::map<const llvm::GlobalValue*, MemoryObject*> globalObjects;

  /// Map of globals to their bound address. This also includes
  /// globals that have no representative object (i.e. functions).
  std::map<const llvm::GlobalValue*, KValue> globalAddresses;

<<<<<<< HEAD
  /// Mapping from function id's to their actual addresses
  std::map<uint64_t, llvm::Function *> legalFunctions;
=======
  /// Map of legal function addresses to the corresponding Function.
  /// Used to validate and dereference function pointers.
  std::unordered_map<std::uint64_t, llvm::Function*> legalFunctions;
>>>>>>> ddfde338

  /// When non-null the bindings that will be used for calls to
  /// klee_make_symbolic in order replay.
  const struct KTest *replayKTest;

  // values for replaying nondet values -- for each object
  // with a given name, line, col and sequence number we have
  // a concrete value -- this is a sequence of the values
  // as they appear on the path being replayed
  std::vector<std::tuple<std::string, unsigned, unsigned,
                         ConcreteValue>> replayNondet;

  /// When non-null a list of branch decisions to be used for replay.
  const std::vector<bool> *replayPath;

  /// The index into the current \ref replayKTest or \ref replayPath
  /// object.
  unsigned replayPosition;

  /// When non-null a list of "seed" inputs which will be used to
  /// drive execution.
  const std::vector<struct KTest *> *usingSeeds;  

  /// Disables forking, instead a random path is chosen. Enabled as
  /// needed to control memory usage. \see fork()
  bool atMemoryLimit;

  /// Disables forking, set by client. \see setInhibitForking()
  bool inhibitForking;

  /// Signals the executor to halt execution at the next instruction
  /// step.
  bool haltExecution;  

  /// Whether implied-value concretization is enabled. Currently
  /// false, it is buggy (it needs to validate its writes).
  bool ivcEnabled;

  /// The maximum time to allow for a single core solver query.
  /// (e.g. for a single STP query)
  time::Span coreSolverTimeout;

  /// Maximum time to allow for a single instruction.
  time::Span maxInstructionTime;

  /// Assumes ownership of the created array objects
  ArrayCache arrayCache;

  /// File to print executed instructions to
  std::unique_ptr<llvm::raw_ostream> debugInstFile;

  // @brief Buffer used by logBuffer
  std::string debugBufferString;

  // @brief buffer to store logs before flushing to file
  llvm::raw_string_ostream debugLogBuffer;

  /// Optimizes expressions
  ExprOptimizer optimizer;

  /// Points to the merging searcher of the searcher chain,
  /// `nullptr` if merging is disabled
  MergingSearcher *mergingSearcher = nullptr;

  /// Typeids used during exception handling
  std::vector<ref<Expr>> eh_typeids;

  /// Return the typeid corresponding to a certain `type_info`
  ref<ConstantExpr> getEhTypeidFor(ref<Expr> type_info);

  llvm::Function* getTargetFunction(llvm::Value *calledVal,
                                    ExecutionState &state);

  void executeInstruction(ExecutionState &state, KInstruction *ki);

  void run(ExecutionState &initialState);

  // Given a concrete object in our [klee's] address space, add it to 
  // objects checked code can reference.
<<<<<<< HEAD
  MemoryObject *addExternalObject(ExecutionState &state, void *addr,
                                  unsigned size, bool isReadOnly, uint64_t specialSegment = 0);
=======
  MemoryObject *addExternalObject(ExecutionState &state, void *addr, 
                                  unsigned size, bool isReadOnly,
                                  uint64_t specialSegment = 0);
>>>>>>> ddfde338

  void initializeGlobalAlias(const llvm::Constant *c);
  void initializeGlobalObject(ExecutionState &state, ObjectState *os, 
			      const llvm::Constant *c,
			      unsigned offset);
  void initializeGlobals(ExecutionState &state);
  void allocateGlobalObjects(ExecutionState &state);
  void initializeGlobalAliases();
  void initializeGlobalObjects(ExecutionState &state);

  void stepInstruction(ExecutionState &state);
  void updateStates(ExecutionState *current);
  void transferToBasicBlock(llvm::BasicBlock *dst, 
			    llvm::BasicBlock *src,
			    ExecutionState &state);

  void callExternalFunction(ExecutionState &state,
                            KInstruction *target,
                            llvm::Function *function,
                            const std::vector<Cell> &arguments);

  ObjectState *bindObjectInState(ExecutionState &state, const MemoryObject *mo,
                                 bool isLocal, const Array *array = 0);

  /// Resolve a pointer to the memory objects it could point to the
  /// start of, forking execution when necessary and generating errors
  /// for pointers to invalid locations (either out of bounds or
  /// address inside the middle of objects).
  ///
  /// \param results[out] A list of ((MemoryObject,ObjectState),
  /// state) pairs for each object the given address can point to the
  /// beginning of.
  typedef std::vector< std::pair<std::pair<const MemoryObject*, const ObjectState*>, 
                                 ExecutionState*> > ExactResolutionList;
  void resolveExact(ExecutionState &state,
                    const KValue &address,
                    ExactResolutionList &results,
                    const std::string &name);

  /// Allocate and bind a new object in a particular state. NOTE: This
  /// function may fork.
  ///
  /// \param isLocal Flag to indicate if the object should be
  /// automatically deallocated on function return (this also makes it
  /// illegal to free directly).
  ///
  /// \param target Value at which to bind the base address of the new
  /// object.
  ///
  /// \param reallocFrom If non-zero and the allocation succeeds,
  /// initialize the new object from the given one and unbind it when
  /// done (realloc semantics). The initialized bytes will be the
  /// minimum of the size of the old and new objects, with remaining
  /// bytes initialized as specified by zeroMemory.
  ///
  /// \param allocationAlignment If non-zero, the given alignment is
  /// used. Otherwise, the alignment is deduced via
  /// Executor::getAllocationAlignment
  MemoryObject* executeAlloc(ExecutionState &state,
                             ref<Expr> size,
                             bool isLocal,
                             KInstruction *target,
                             bool zeroMemory=false,
                             const ObjectState *reallocFrom=nullptr,
                             size_t allocationAlignment=0);

  ref<Expr> getSizeForAlloca(ExecutionState& state, KInstruction *ki) const;

  void executeLifetimeIntrinsic(ExecutionState &state,
                                KInstruction *ki,
                                const std::vector<Cell> &arguments,
                                bool isEnd);

  void executeLifetimeIntrinsic(ExecutionState &state,
                                KInstruction *ki,
                                KInstruction *allocSite,
                                const KValue& address,
                                bool isEnd);

  /// Free the given address with checking for errors. If target is
  /// given it will be bound to 0 in the resulting states (this is a
  /// convenience for realloc). Note that this function can cause the
  /// state to fork and that \ref state cannot be safely accessed
  /// afterwards.
  void executeFree(ExecutionState &state,
                   const KValue &address,
                   KInstruction *target = 0);

  /// Serialize a landingpad instruction so it can be handled by the
  /// libcxxabi-runtime
  MemoryObject *serializeLandingpad(ExecutionState &state,
                                    const llvm::LandingPadInst &lpi,
                                    bool &stateTerminated);

  /// Unwind the given state until it hits a landingpad. This is used
  /// for exception handling.
  void unwindToNextLandingpad(ExecutionState &state);

  void executeCall(ExecutionState &state, 
                   KInstruction *ki,
                   llvm::Function *f,
                   const std::vector<Cell> &arguments);

  void executeMemoryRead(ExecutionState &state,
                         const KValue &address,
                         KInstruction *target);
  void executeMemoryWrite(ExecutionState &state,
                          const KValue &address,
                          const KValue &value);
  // do address resolution / object binding / out of bounds checking
  // and perform the operation
  void executeMemoryOperation(ExecutionState &state,
                              bool isWrite,
                              KValue address,
                              KValue value, /* undef if read */
                              KInstruction *target /* undef if write */);

  void executeMakeSymbolic(ExecutionState &state, const MemoryObject *mo,
                           const std::string &name);

<<<<<<< HEAD
  void executeMakeConcrete(ExecutionState &state, 
=======
  void executeMakeConcrete(ExecutionState &state,
>>>>>>> ddfde338
                           const MemoryObject *mo,
                           const std::vector<unsigned char>& data);

  /// Create a new state where each input condition has been added as
  /// a constraint and return the results. The input state is included
  /// as one of the results. Note that the output vector may include
  /// NULL pointers for states which were unable to be created.
  void branch(ExecutionState &state, const std::vector<ref<Expr>> &conditions,
              std::vector<ExecutionState *> &result, BranchType reason);

  /// Fork current and return states in which condition holds / does
  /// not hold, respectively. One of the states is necessarily the
  /// current state, and one of the states may be null.
  StatePair fork(ExecutionState &current, ref<Expr> condition, bool isInternal,
                 BranchType reason);

  // If the MaxStatic*Pct limits have been reached, concretize the condition and
  // return it. Otherwise, return the unmodified condition.
  ref<Expr> maxStaticPctChecks(ExecutionState &current, ref<Expr> condition);

  /// Add the given (boolean) condition as a constraint on state. This
  /// function is a wrapper around the state's addConstraint function
  /// which also manages propagation of implied values,
  /// validity checks, and seed patching.
  void addConstraint(ExecutionState &state, ref<Expr> condition);

  // Called on [for now] concrete reads, replaces constant with a symbolic
  // Used for testing.
  ref<Expr> replaceReadWithSymbolic(ExecutionState &state, ref<Expr> e);

<<<<<<< HEAD
  KValue createNondetValue(ExecutionState &state, 
=======
  KValue createNondetValue(ExecutionState &state,
>>>>>>> ddfde338
                           unsigned size, bool isSigned,
                           KInstruction *instr,
                           const std::string &name,
                           bool isPointer = false);

  const Cell& eval(KInstruction *ki, unsigned index, 
                   ExecutionState &state) const;

  Cell& getArgumentCell(ExecutionState &state,
                        KFunction *kf,
                        unsigned index) {
    return state.stack.back().locals[kf->getArgRegister(index)];
  }

  Cell& getDestCell(ExecutionState &state,
                    KInstruction *target) {
    return state.stack.back().locals[target->dest];
  }

  void bindLocal(KInstruction *target,
                 ExecutionState &state,
                 const KValue &value);
  void bindArgument(KFunction *kf,
                    unsigned index,
                    ExecutionState &state,
                    const KValue &value);

  /// Evaluates an LLVM constant expression.  The optional argument ki
  /// is the instruction where this constant was encountered, or NULL
  /// if not applicable/unavailable.
  KValue evalConstantExpr(const llvm::ConstantExpr *c,
                          const KInstruction *ki = NULL);

  /// Evaluates an LLVM constant.  The optional argument ki is the
  /// instruction where this constant was encountered, or NULL if
  /// not applicable/unavailable.
  KValue evalConstant(const llvm::Constant *c,
                      const KInstruction *ki = NULL);

  /// Return a unique constant value for the given expression in the
  /// given state, if it has one (i.e. it provably only has a single
  /// value). Otherwise return the original expression.
  ref<Expr> toUnique(const ExecutionState &state, const ref<Expr> &e);

  /// Return a constant value for the given expression, forcing it to
  /// be constant in the given state by adding a constraint if
  /// necessary. Note that this function breaks completeness and
  /// should generally be avoided.
  ///
  /// \param purpose An identify string to printed in case of concretization.
  ref<klee::ConstantExpr> toConstant(ExecutionState &state, ref<Expr> e, 
                                     const char *purpose);

  /// Bind a constant value for e to the given target. NOTE: This
  /// function may fork state if the state has multiple seeds.
  void executeGetValue(ExecutionState &state, const KValue& e, KInstruction *target);

  /// Get textual information regarding a memory address.
  std::string getKValueInfo(ExecutionState &state, const KValue &address) const;

  // Determines the \param lastInstruction of the \param state which is not KLEE
  // internal and returns its InstructionInfo
  const InstructionInfo & getLastNonKleeInternalInstruction(const ExecutionState &state,
      llvm::Instruction** lastInstruction);

  /// Remove state from queue and delete state
  void terminateState(ExecutionState &state);

  /// Call exit handler and terminate state normally
  /// (end of execution path)
  void terminateStateOnExit(ExecutionState &state);

  /// Call exit handler and terminate state early
  /// (e.g. due to state merging or memory pressure)
  void terminateStateEarly(ExecutionState &state, const llvm::Twine &message,
                           StateTerminationType terminationType);

  /// Call error handler and terminate state in case of program errors
  /// (e.g. free()ing globals, out-of-bound accesses)
  void terminateStateOnError(ExecutionState &state, const llvm::Twine &message,
                             StateTerminationType terminationType,
                             const llvm::Twine &longMessage = "",
                             const char *suffix = nullptr);

  /// Call error handler and terminate state in case of execution errors
  /// (things that should not be possible, like illegal instruction or
  /// unlowered intrinsic, or unsupported intrinsics, like inline assembly)
  void terminateStateOnExecError(ExecutionState &state,
                                 const llvm::Twine &message,
                                 const llvm::Twine &info = "");

  /// Call error handler and terminate state in case of solver errors
  /// (solver error or timeout)
  void terminateStateOnSolverError(ExecutionState &state,
                                   const llvm::Twine &message);

  /// Call error handler and terminate state for user errors
  /// (e.g. wrong usage of klee.h API)
  void terminateStateOnUserError(ExecutionState &state,
                                 const llvm::Twine &message);

  /// bindModuleConstants - Initialize the module constant table.
  void bindModuleConstants();

  template <typename TypeIt>
  void computeOffsetsSeqTy(KGEPInstruction *kgepi,
                           ref<ConstantExpr> &constantOffset, uint64_t index,
                           const TypeIt it);

  template <typename TypeIt>
  void computeOffsets(KGEPInstruction *kgepi, TypeIt ib, TypeIt ie);

  /// bindInstructionConstants - Initialize any necessary per instruction
  /// constant values.
  void bindInstructionConstants(KInstruction *KI);

  void doImpliedValueConcretization(ExecutionState &state,
                                    ref<Expr> e,
                                    ref<ConstantExpr> value);

  bool getReachableMemoryObjects(ExecutionState &state,
                                 std::set<const MemoryObject *>&);

<<<<<<< HEAD
  void reportError(const llvm::Twine &message, const ExecutionState &state, const llvm::Twine &info, const char *suffix, enum TerminateReason termReason);

  void checkMemoryUsage();
=======
  void reportError(const llvm::Twine &message, const ExecutionState &state,
                   const llvm::Twine &info, const char *suffix,
                   enum StateTerminationType terminationType);

  /// check memory usage and terminate states when over threshold of -max-memory + 100MB
  /// \return true if below threshold, false otherwise (states were terminated)
  bool checkMemoryUsage();

  /// check if branching/forking is allowed
  bool branchingPermitted(const ExecutionState &state) const;

>>>>>>> ddfde338
  void printDebugInstructions(ExecutionState &state);
  void doDumpStates();

  /// Only for debug purposes; enable via debugger or klee-control
  void dumpStates();
  void dumpPTree();

public:
  Executor(llvm::LLVMContext &ctx, const InterpreterOptions &opts,
      InterpreterHandler *ie);
  virtual ~Executor();

  const InterpreterHandler& getHandler() {
    return *interpreterHandler;
  }

  void setPathWriter(TreeStreamWriter *tsw) override { pathWriter = tsw; }

  void setSymbolicPathWriter(TreeStreamWriter *tsw) override {
    symPathWriter = tsw;
  }

  void setReplayKTest(const struct KTest *out) override {
    assert(!replayPath && "cannot replay both buffer and path");
    replayKTest = out;
    replayPosition = 0;
  }

  void setReplayPath(const std::vector<bool> *path) override {
    assert(!replayKTest && "cannot replay both buffer and path");
    replayPath = path;
    replayPosition = 0;
  }

  void setReplayNondet(const struct KTest *out) override;

  llvm::Module *setModule(std::vector<std::unique_ptr<llvm::Module>> &modules,
                          const ModuleOptions &opts) override;

  void useSeeds(const std::vector<struct KTest *> *seeds) override {
    usingSeeds = seeds;
  }

  void runFunctionAsMain(llvm::Function *f, int argc, char **argv,
                         char **envp) override;

  /*** Runtime options ***/

  void setHaltExecution(bool value) override { haltExecution = value; }

  void setInhibitForking(bool value) override { inhibitForking = value; }

  void prepareForEarlyExit() override;

  /*** State accessor methods ***/

  unsigned getPathStreamID(const ExecutionState &state) override;

  unsigned getSymbolicPathStreamID(const ExecutionState &state) override;

  void getConstraintLog(const ExecutionState &state, std::string &res,
                        Interpreter::LogType logFormat =
                            Interpreter::STP) override;

  bool getSymbolicSolution(
      const ExecutionState &state,
      std::vector<std::pair<std::string, std::vector<unsigned char>>> &res)
      override;

  // get a sequence of inputs that drive the program to this state
  std::vector<NamedConcreteValue>
  getTestVector(const ExecutionState &state) override;

  void getCoveredLines(const ExecutionState &state,
                       std::map<const std::string *, std::set<unsigned>> &res)
      override;

  Expr::Width getWidthForLLVMType(llvm::Type *type) const;
  size_t getAllocationAlignment(const llvm::Value *allocSite) const;

  /// Returns the errno location in memory of the state
  int *getErrnoLocation(const ExecutionState &state) const;

  MergingSearcher *getMergingSearcher() const { return mergingSearcher; };
  void setMergingSearcher(MergingSearcher *ms) { mergingSearcher = ms; };
};
  
} // End klee namespace

#endif /* KLEE_EXECUTOR_H */<|MERGE_RESOLUTION|>--- conflicted
+++ resolved
@@ -100,27 +100,8 @@
 public:
   typedef std::pair<ExecutionState*,ExecutionState*> StatePair;
 
-<<<<<<< HEAD
-  enum TerminateReason {
-    Abort,
-    Assert,
-    BadVectorAccess,
-    Exec,
-    External,
-    Free,
-    Leak,
-    Model,
-    Overflow,
-    Ptr,
-    ReadOnly,
-    ReportError,
-    User,
-    Unhandled
-  };
-=======
   /// The random number generator.
   RNG theRNG;
->>>>>>> ddfde338
 
 private:
   std::unique_ptr<KModule> kmodule;
@@ -164,14 +145,9 @@
   /// globals that have no representative object (i.e. functions).
   std::map<const llvm::GlobalValue*, KValue> globalAddresses;
 
-<<<<<<< HEAD
-  /// Mapping from function id's to their actual addresses
-  std::map<uint64_t, llvm::Function *> legalFunctions;
-=======
   /// Map of legal function addresses to the corresponding Function.
   /// Used to validate and dereference function pointers.
   std::unordered_map<std::uint64_t, llvm::Function*> legalFunctions;
->>>>>>> ddfde338
 
   /// When non-null the bindings that will be used for calls to
   /// klee_make_symbolic in order replay.
@@ -251,14 +227,9 @@
 
   // Given a concrete object in our [klee's] address space, add it to 
   // objects checked code can reference.
-<<<<<<< HEAD
-  MemoryObject *addExternalObject(ExecutionState &state, void *addr,
-                                  unsigned size, bool isReadOnly, uint64_t specialSegment = 0);
-=======
   MemoryObject *addExternalObject(ExecutionState &state, void *addr, 
                                   unsigned size, bool isReadOnly,
                                   uint64_t specialSegment = 0);
->>>>>>> ddfde338
 
   void initializeGlobalAlias(const llvm::Constant *c);
   void initializeGlobalObject(ExecutionState &state, ObjectState *os, 
@@ -379,11 +350,7 @@
   void executeMakeSymbolic(ExecutionState &state, const MemoryObject *mo,
                            const std::string &name);
 
-<<<<<<< HEAD
-  void executeMakeConcrete(ExecutionState &state, 
-=======
   void executeMakeConcrete(ExecutionState &state,
->>>>>>> ddfde338
                            const MemoryObject *mo,
                            const std::vector<unsigned char>& data);
 
@@ -414,11 +381,7 @@
   // Used for testing.
   ref<Expr> replaceReadWithSymbolic(ExecutionState &state, ref<Expr> e);
 
-<<<<<<< HEAD
-  KValue createNondetValue(ExecutionState &state, 
-=======
   KValue createNondetValue(ExecutionState &state,
->>>>>>> ddfde338
                            unsigned size, bool isSigned,
                            KInstruction *instr,
                            const std::string &name,
@@ -542,11 +505,6 @@
   bool getReachableMemoryObjects(ExecutionState &state,
                                  std::set<const MemoryObject *>&);
 
-<<<<<<< HEAD
-  void reportError(const llvm::Twine &message, const ExecutionState &state, const llvm::Twine &info, const char *suffix, enum TerminateReason termReason);
-
-  void checkMemoryUsage();
-=======
   void reportError(const llvm::Twine &message, const ExecutionState &state,
                    const llvm::Twine &info, const char *suffix,
                    enum StateTerminationType terminationType);
@@ -558,7 +516,6 @@
   /// check if branching/forking is allowed
   bool branchingPermitted(const ExecutionState &state) const;
 
->>>>>>> ddfde338
   void printDebugInstructions(ExecutionState &state);
   void doDumpStates();
 

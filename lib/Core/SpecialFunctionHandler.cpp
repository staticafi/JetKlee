--- conflicted
+++ resolved
@@ -151,14 +151,11 @@
   add("__VERIFIER_nondet_ushort", handleVerifierNondetUShort, true),
 
   add("__VERIFIER_assume", handleAssume, false),
-<<<<<<< HEAD
-=======
 
 #ifdef SUPPORT_KLEE_EH_CXX
   add("_klee_eh_Unwind_RaiseException_impl", handleEhUnwindRaiseExceptionImpl, false),
   add("klee_eh_typeid_for", handleEhTypeid, true),
 #endif
->>>>>>> ddfde338
 
   // operator delete[](void*)
   add("_ZdaPv", handleDeleteArray, false),
@@ -290,30 +287,6 @@
   ObjectPair op;
   auto offsetExpr = executor.toUnique(state, addressCell.getOffset());
   if (!isa<ConstantExpr>(offsetExpr)) {
-<<<<<<< HEAD
-    executor.terminateStateOnError(
-      state, "String with symbolic offset passed to one of the klee_ functions",
-      Executor::TerminateReason::User);
-    return "";
-  }
-
-  auto segmentExpr = executor.toUnique(state, addressCell.getSegment());
-  if (!isa<ConstantExpr>(segmentExpr)) {
-    executor.terminateStateOnError(
-      state, "String with symbolic segment passed to one of the klee_ functions",
-      Executor::TerminateReason::User);
-    return "";
-  }
-
-  KValue address(segmentExpr, offsetExpr);
-  if (!state.addressSpace.resolveOneConstantSegment(address, op)) {
-    executor.terminateStateOnError(
-        state, "Invalid string pointer passed to one of the klee_ functions",
-        Executor::TerminateReason::User);
-    return "";
-  }
-
-=======
     executor.terminateStateOnUserError(
       state, "String with symbolic offset passed to one of the klee_ functions");
     return "";
@@ -332,21 +305,11 @@
         state, "Invalid string pointer passed to one of the klee_ functions");
     return "";
   }
->>>>>>> ddfde338
   const MemoryObject *mo = op.first;
   const ObjectState *os = op.second;
 
   assert(isa<ConstantExpr>(mo->size) && "string must not be symbolic size");
   size_t size = cast<ConstantExpr>(mo->size)->getZExtValue();
-<<<<<<< HEAD
-
-  auto relativeOffset = mo->getOffsetExpr(offsetExpr);
-  // the relativeOffset must be concrete as the address is concrete
-  size_t offset = cast<ConstantExpr>(relativeOffset)->getZExtValue();
-
-  std::ostringstream buf;
-  for (size_t i = offset; i < size - 1; ++i) {
-=======
 
   auto relativeOffset = mo->getOffsetExpr(address.getOffset());
   // the relativeOffset must be concrete as the address is concrete
@@ -355,16 +318,10 @@
   std::ostringstream buf;
   char c = 0;
   for (size_t i = offset; i < size; ++i) {
->>>>>>> ddfde338
     ref<Expr> cur = os->read8(i).getValue();
     cur = executor.toUnique(state, cur);
     assert(isa<ConstantExpr>(cur) && 
            "hit symbolic char while reading concrete string");
-<<<<<<< HEAD
-    buf << static_cast<char>(cast<ConstantExpr>(cur)->getZExtValue(8));
-  }
-
-=======
     c = cast<ConstantExpr>(cur)->getZExtValue(8);
     if (c == '\0') {
       // we read the whole string
@@ -379,33 +336,12 @@
                            "one of the klee_ functions");
   }
 
->>>>>>> ddfde338
   return buf.str();
 }
 
 /****/
 
 void SpecialFunctionHandler::handleAbort(ExecutionState &state,
-<<<<<<< HEAD
-                           KInstruction *target,
-                           const std::vector<Cell> &arguments) {
-  assert(arguments.size()==0 && "invalid number of arguments to abort");
-  executor.terminateStateOnError(state, "abort failure", Executor::Abort);
-}
-
-void SpecialFunctionHandler::handleExit(ExecutionState &state,
-                           KInstruction *target,
-                           const std::vector<Cell> &arguments) {
-  assert(arguments.size()==1 && "invalid number of arguments to exit");
-  executor.terminateStateOnExit(state);
-}
-
-void SpecialFunctionHandler::handleSilentExit(ExecutionState &state,
-                                              KInstruction *target,
-                                              const std::vector<Cell> &arguments) {
-  assert(arguments.size()==1 && "invalid number of arguments to exit");
-  executor.terminateState(state);
-=======
                                          KInstruction *target,
                                          const std::vector<Cell> &arguments) {
   assert(arguments.size() == 0 && "invalid number of arguments to abort");
@@ -425,39 +361,11 @@
     const std::vector<Cell> &arguments) {
   assert(arguments.size() == 1 && "invalid number of arguments to exit");
   executor.terminateStateEarly(state, "", StateTerminationType::SilentExit);
->>>>>>> ddfde338
 }
 
 void SpecialFunctionHandler::handleAssert(ExecutionState &state,
                                           KInstruction *target,
                                           const std::vector<Cell> &arguments) {
-<<<<<<< HEAD
-  assert(arguments.size()==3 && "invalid number of arguments to _assert");  
-  executor.terminateStateOnError(state,
-				 "ASSERTION FAIL: " + readStringAtAddress(state, arguments[0]),
-				 Executor::Assert);
-}
-
-void SpecialFunctionHandler::handleAssertFail(ExecutionState &state,
-                                              KInstruction *target,
-                                              const std::vector<Cell> &arguments) {
-  assert(arguments.size()==4 && "invalid number of arguments to __assert_fail");
-  executor.terminateStateOnError(state,
-				 "ASSERTION FAIL: " + readStringAtAddress(state, arguments[0]),
-				 Executor::Assert);
-}
-
-void SpecialFunctionHandler::handleReportError(ExecutionState &state,
-                                               KInstruction *target,
-                                               const std::vector<Cell> &arguments) {
-  assert(arguments.size()==4 && "invalid number of arguments to klee_report_error");
-  
-  // arguments[0], arguments[1] are file, line
-  executor.terminateStateOnError(state,
-				 readStringAtAddress(state, arguments[2]),
-				 Executor::ReportError,
-				 readStringAtAddress(state, arguments[3]).c_str());
-=======
   assert(arguments.size() == 3 && "invalid number of arguments to _assert");
   executor.terminateStateOnError(
       state, "ASSERTION FAIL: " + readStringAtAddress(state, arguments[0]),
@@ -485,7 +393,6 @@
       state, readStringAtAddress(state, arguments[2]),
       StateTerminationType::ReportError, "",
       readStringAtAddress(state, arguments[3]).c_str());
->>>>>>> ddfde338
 }
 
 void SpecialFunctionHandler::handleOpenMerge(ExecutionState &state,
@@ -598,26 +505,9 @@
     return;
   }
 
-<<<<<<< HEAD
-  if (!arguments[0].getSegment()->isZero()) {
-    executor.terminateStateOnError(state,
-      "memalign: alignment argument is not a number", Executor::User);
-    return;
-  }
-
-  if (!arguments[1].getSegment()->isZero()) {
-    executor.terminateStateOnError(state,
-      "memalign: size argument is not a number", Executor::User);
-    return;
-  }
-
-  auto alignmentRangeExpr
-    = executor.solver->getRange(state, arguments[0].getValue());
-=======
   auto alignmentRangeExpr =
       executor.solver->getRange(state.constraints, arguments[0].getValue(),
                                 state.queryMetaData);
->>>>>>> ddfde338
   ref<Expr> alignmentExpr = alignmentRangeExpr.first;
   auto alignmentConstExpr = dyn_cast<ConstantExpr>(alignmentExpr);
 
@@ -796,14 +686,6 @@
   if (!isa<ConstantExpr>(arguments[1].value)) {
     // FIXME: Pull into a unique value method?
     ref<ConstantExpr> value;
-<<<<<<< HEAD
-    bool success __attribute__ ((unused)) = executor.solver->getValue(state, arguments[1].value, value);
-    assert(success && "FIXME: Unhandled solver failure");
-    bool res;
-    success = executor.solver->mustBeTrue(state, 
-                                          EqExpr::create(arguments[1].value, value),
-                                          res);
-=======
     bool success __attribute__((unused)) = executor.solver->getValue(
         state.constraints, arguments[1].value, value, state.queryMetaData);
     assert(success && "FIXME: Unhandled solver failure");
@@ -811,19 +693,13 @@
     success = executor.solver->mustBeTrue(state.constraints,
                                           EqExpr::create(arguments[1].value, value),
                                           res, state.queryMetaData);
->>>>>>> ddfde338
     assert(success && "FIXME: Unhandled solver failure");
     if (res) {
       llvm::errs() << " == " << value;
     } else { 
       llvm::errs() << " ~= " << value;
-<<<<<<< HEAD
-      std::pair< ref<Expr>, ref<Expr> > res =
-        executor.solver->getRange(state, arguments[1].value);
-=======
       std::pair<ref<Expr>, ref<Expr>> res = executor.solver->getRange(
           state.constraints, arguments[1].value, state.queryMetaData);
->>>>>>> ddfde338
       llvm::errs() << " (in [" << res.first << ", " << res.second <<"])";
     }
   }
@@ -861,10 +737,6 @@
 
   // Retrieve the memory object of the errno variable
   ObjectPair result;
-<<<<<<< HEAD
-  //TODO segment
-=======
->>>>>>> ddfde338
   auto segmentExpr = ConstantExpr::create(ERRNO_SEGMENT, Expr::Int64);
   auto addrExpr = ConstantExpr::create((uint64_t)errno_addr, Context::get().getPointerWidth());
   bool resolved;
@@ -873,12 +745,7 @@
                                 KValue(segmentExpr, addrExpr),
                                 result, resolved, temp);
   if (!resolved)
-<<<<<<< HEAD
-    executor.terminateStateOnError(state, "Could not resolve address for errno",
-                                   Executor::User);
-=======
     executor.terminateStateOnUserError(state, "Could not resolve address for errno");
->>>>>>> ddfde338
   executor.bindLocal(target, state,
                      KValue(ConstantExpr::create(errno, Expr::Int32)));
 }
@@ -926,24 +793,6 @@
   // If ptr is NULL, then the call is equivalent to malloc(size), for all
   // values of size; if size is equal to zero, and ptr is not NULL, then the
   // call is equivalent to free(ptr).
-<<<<<<< HEAD
-
-  auto zeroAddr = executor.fork(state, address.createIsZero(), true);
-
-  if (zeroAddr.first) { // addr == NULL, behave like a 'malloc' was called
-    executor.executeAlloc(*zeroAddr.first, size, false, target);
-  }
-
-  if (!zeroAddr.second) {
-    return;
-  }
-
-  // addr != 0
-  Executor::StatePair zeroSize = executor.fork(*zeroAddr.second,
-                                               Expr::createIsZero(size),
-                                               true);
-
-=======
 
   auto zeroAddr = executor.fork(
       state, address.createIsZero(), true, BranchType::Realloc);
@@ -961,21 +810,13 @@
                                                Expr::createIsZero(size),
                                                true, BranchType::Realloc);
 
->>>>>>> ddfde338
   if (zeroSize.first) { // size == 0
     executor.executeFree(*zeroSize.first, address, target);
   }
   if (zeroSize.second) { // size != 0
-<<<<<<< HEAD
-    Executor::StatePair zeroPointer = executor.fork(*zeroSize.second,
-                                                    address.createIsZero(),
-                                                    true);
-    
-=======
     Executor::StatePair zeroPointer =
         executor.fork(*zeroSize.second, address.createIsZero(), true,
                       BranchType::Realloc);
->>>>>>> ddfde338
     if (zeroPointer.first) { // address == 0
       executor.executeAlloc(*zeroPointer.first, size, false, target);
     } 
@@ -988,26 +829,6 @@
         if (it->first.second->readOnly) {
           executor.terminateStateOnError(*it->second,
                                          "memory error: realloc of read-only object",
-<<<<<<< HEAD
-                                         Executor::Ptr, nullptr,
-                                         executor.getKValueInfo(*it->second,
-                                                                 address)
-                                         );
-        } else if (it->first.first->isLocal) {
-          executor.terminateStateOnError(*it->second,
-                                         "memory error: realloc on local object",
-                                         Executor::Ptr, nullptr,
-                                         executor.getKValueInfo(*it->second,
-                                                                 address)
-                                         );
-        } else if (it->first.first->isGlobal) {
-          executor.terminateStateOnError(*it->second,
-                                         "memory error: realloc on global object",
-                                         Executor::Ptr, nullptr,
-                                         executor.getKValueInfo(*it->second,
-                                                                 address)
-                                         );
-=======
                                          StateTerminationType::Ptr,
                                          executor.getKValueInfo(
                                              *it->second, address));
@@ -1023,7 +844,6 @@
                                          StateTerminationType::Ptr,
                                          executor.getKValueInfo(
                                              *it->second, address));
->>>>>>> ddfde338
         } else {
           executor.executeAlloc(*it->second, size, false, target, false,
                                 it->first.second);
@@ -1052,39 +872,22 @@
   const KValue &address = arguments[0];
   ref<Expr> size = executor.toUnique(state, arguments[1].value);
   if (!address.isConstant() || !isa<ConstantExpr>(size)) {
-<<<<<<< HEAD
-    executor.terminateStateOnError(state, 
-                                   "check_memory_access requires constant args",
-				   Executor::User);
-=======
     executor.terminateStateOnUserError(state, "check_memory_access requires constant args");
->>>>>>> ddfde338
   } else {
     ObjectPair op;
 
     if (!state.addressSpace.resolveOneConstantSegment(address, op)) {
       executor.terminateStateOnError(state,
                                      "check_memory_access: memory error",
-<<<<<<< HEAD
-				     Executor::Ptr, NULL,
-                                     executor.getKValueInfo(state, address));
-    } else {
-      ref<Expr> chk = 
-=======
                                      StateTerminationType::Ptr,
                                      executor.getKValueInfo(state, address));
     } else {
       ref<Expr> chk =
->>>>>>> ddfde338
         op.first->getBoundsCheckPointer(address, cast<ConstantExpr>(size)->getZExtValue());
       if (!chk->isTrue()) {
         executor.terminateStateOnError(state,
                                        "check_memory_access: memory error",
-<<<<<<< HEAD
-				       Executor::Ptr, NULL,
-=======
                                        StateTerminationType::Ptr,
->>>>>>> ddfde338
                                        executor.getKValueInfo(state, address));
       }
     }
@@ -1120,22 +923,14 @@
 
   ResolutionList rl;
   Optional<uint64_t> temp;
-<<<<<<< HEAD
-  state.addressSpace.resolveAddressWithOffset(state, executor.solver, addressExpr, rl, temp);
-=======
   state.addressSpace.resolveAddressWithOffset(
       state, executor.solver, addressExpr, rl, temp);
->>>>>>> ddfde338
   if (!rl.empty())
     klee_error("Trying to allocate an overlapping object");
 
   MemoryObject *mo = executor.memory->allocateFixed(size, state.prevPC->inst);
   executor.bindObjectInState(state, mo, false);
-<<<<<<< HEAD
-  state.addressSpace.concreteAddressMap.insert({address, mo->segment});
-=======
   state.addressSpace.concreteAddressMap.emplace(address, mo->segment);
->>>>>>> ddfde338
   state.addressSpace.segmentMap.insert(std::make_pair(mo->segment, mo));
   mo->isUserSpecified = true; // XXX hack;
 }
@@ -1220,21 +1015,12 @@
 
     // FIXME: Type coercion should be done consistently somewhere.
     bool res;
-<<<<<<< HEAD
-    bool success __attribute__ ((unused)) =
-      executor.solver->mustBeTrue(*s, 
-                                  EqExpr::create(ZExtExpr::create(arguments[1].value,
-                                                                  Context::get().getPointerWidth()),
-                                                 mo->getSizeExpr()),
-                                  res);
-=======
     bool success __attribute__((unused)) = executor.solver->mustBeTrue(
         s->constraints,
         EqExpr::create(
             ZExtExpr::create(arguments[1].value, Context::get().getPointerWidth()),
             mo->getSizeExpr()),
         res, s->queryMetaData);
->>>>>>> ddfde338
     assert(success && "FIXME: Unhandled solver failure");
     
     if (res) {
@@ -1529,58 +1315,32 @@
   }
 }
 
-<<<<<<< HEAD
-void SpecialFunctionHandler::handleAddOverflow(ExecutionState &state,
-                                               KInstruction *target,
-                                               const std::vector<Cell> &arguments) {
-=======
 void SpecialFunctionHandler::handleAddOverflow(
     ExecutionState &state, KInstruction *target,
     const std::vector<Cell> &arguments) {
->>>>>>> ddfde338
   executor.terminateStateOnError(state, "overflow on addition",
                                  StateTerminationType::Overflow);
 }
 
-<<<<<<< HEAD
-void SpecialFunctionHandler::handleSubOverflow(ExecutionState &state,
-                                               KInstruction *target,
-                                               const std::vector<Cell> &arguments) {
-=======
 void SpecialFunctionHandler::handleSubOverflow(
     ExecutionState &state, KInstruction *target,
     const std::vector<Cell> &arguments) {
->>>>>>> ddfde338
   executor.terminateStateOnError(state, "overflow on subtraction",
                                  StateTerminationType::Overflow);
 }
 
-<<<<<<< HEAD
-void SpecialFunctionHandler::handleMulOverflow(ExecutionState &state,
-                                               KInstruction *target,
-                                               const std::vector<Cell> &arguments) {
-=======
 void SpecialFunctionHandler::handleMulOverflow(
     ExecutionState &state, KInstruction *target,
     const std::vector<Cell> &arguments) {
->>>>>>> ddfde338
   executor.terminateStateOnError(state, "overflow on multiplication",
                                  StateTerminationType::Overflow);
 }
 
-<<<<<<< HEAD
-void SpecialFunctionHandler::handleDivRemOverflow(ExecutionState &state,
-                                               KInstruction *target,
-                                               const std::vector<Cell> &arguments) {
-  executor.terminateStateOnError(state, "overflow on division or remainder",
-                                 Executor::Overflow);
-=======
 void SpecialFunctionHandler::handleDivRemOverflow(
     ExecutionState &state, KInstruction *target,
     const std::vector<Cell> &arguments) {
   executor.terminateStateOnError(state, "overflow on division or remainder",
                                  StateTerminationType::Overflow);
->>>>>>> ddfde338
 }
 
 void SpecialFunctionHandler::handlePthreadCreate(ExecutionState &state,
@@ -1602,8 +1362,25 @@
                                                       const std::vector<Cell> &arguments) {
   executor.terminateStateOnExecError(state,
         "unsupported pthread API.");
-<<<<<<< HEAD
-}
-=======
-}
->>>>>>> ddfde338
+}
+
+void SpecialFunctionHandler::handlePthreadCreate(ExecutionState &state,
+                                                 KInstruction *target,
+                                                 const std::vector<Cell> &arguments) {
+  executor.terminateStateOnExecError(state,
+        "Call to pthread_create.");
+}
+
+void SpecialFunctionHandler::handlePthreadJoin(ExecutionState &state,
+                                               KInstruction *target,
+                                               const std::vector<Cell> &arguments) {
+  executor.terminateStateOnExecError(state,
+        "Call to pthread_join.");
+}
+
+void SpecialFunctionHandler::handleUnsupportedPthread(ExecutionState &state,
+                                                      KInstruction *target,
+                                                      const std::vector<Cell> &arguments) {
+  executor.terminateStateOnExecError(state,
+        "unsupported pthread API.");
+}

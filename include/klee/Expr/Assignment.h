--- conflicted
+++ resolved
@@ -137,11 +137,7 @@
     uint8_t getValue(const Array *mo, unsigned index) const;
     ref<Expr> evaluate(const Array *mo, unsigned index) const;
     ref<Expr> evaluate(ref<Expr> e) const;
-<<<<<<< HEAD
-    void createConstraintsFromAssignment(std::vector<ref<Expr> > &out) const;
-=======
     ConstraintSet createConstraintsFromAssignment() const;
->>>>>>> ddfde338
 
     template<typename InputIterator>
     bool satisfies(InputIterator begin, InputIterator end) const;
